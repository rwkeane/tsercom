[build-system]
requires = ["setuptools>=61.0", "wheel", "setuptools_scm"]
build-backend = "setuptools.build_meta"

[project]
name = "tsercom"
requires-python = ">=3.10"
dynamic = ["version"]
license = { text = "Apache-2.0" }
readme = "README.md"
keywords = ["ts", "time", "time series", "communication", "rpc", "serialization", "transport", "channel", "grpc"]
description = "Time-SERies COMmunication using gRPC for data science and machine learning applications."
classifiers = [
  "Programming Language :: Python",
  "Programming Language :: Python :: 3",
  "Programming Language :: Python :: 3.10",
  "Programming Language :: Python :: 3.11",
  "Programming Language :: Python :: 3.12",
  "License :: OSI Approved :: Apache Software License"
]
authors = [
  { name = "Ryan Keane" },
]
dependencies = [
<<<<<<< HEAD
  "grpcio>=1.62.0, <1.74.0",
  "grpcio-status>=1.62.0, <1.74.0",
  "grpcio-tools>=1.62.0, <1.74.0",
=======
  "grpcio>=1.62.0",
  "grpcio-status>=1.62.0",
  "grpcio-tools>=1.62.0",
>>>>>>> 601854f1
  "ntplib>=0.4.0",
  "zeroconf>=0.135.0",
  "psutil>=5.9.0",
]

[project.optional-dependencies]
dev = [
    "pytest",
    "pytest-asyncio",
    "pytest-mock", 
    "pytest-timeout",
    "pre-commit",
    "ruff",
    "black",
    "mypy",
    "pylint",
    "cryptography", # Added
    "mypy-protobuf",
]
typing = [
    "types-psutil",
    "types-requests",
    "mypy-protobuf"
]
docs = [
    "sphinx",
    "sphinx-rtd-theme",
    "sphinx-multiversion",
]

[project.urls]
Homepage = "https://github.com/rwkeane/tsercom"
Documentation = "https://github.com/rwkeane/tsercom"
Repository = "https://github.com/rwkeane/tsercom"
Issues = "https://github.com/rwkeane/tsercom/issues"

[tool.setuptools.packages.find]
where = ["."]  # <---  THIS IS KEY: Look in the current directory
include = ["tsercom*"]  #  <--  Include tsercom and subpackages
exclude = ["docs*", "tests*", "scripts"]

[tool.setuptools] # Add this section
package-dir = {"" = "."}  #  <--  THIS IS THE KEY

[tool.setuptools_scm]
write_to = "tsercom/_version.py"
write_to_template = "__version__ = '{version}'"

[tool.black]
line-length = 79

[tool.ruff]
line-length = 79  # Must match Black's line-length

[tool.ruff.lint]
exclude = [
    ".git",
    "__pycache__",
    "build",
    "dist",
    "venv",
    "**/*_pb2.py",     # Clearer exclusion for .py files
    "**/*_pb2.pyi",    # Explicitly exclude .pyi files
    "**/*_pb2_grpc.py", # Clearer exclusion
    "**/*_unittest.py", # Clearer exclusion
]
fixable = ["ALL"]

[tool.pytest.ini_options]
python_files = [
    "*_test.py",
    "*_tests.py",
    "*_unittest.py",
    "*_unittests.py",
    "*_e2etest.py",
    "*_e2etests.py",
]
python_classes = [
    "*Test*",
]
python_functions = [
    "test_*",
]
markers = [
    "asyncio: mark a test as asynchronous (run by pytest-asyncio)",
]
asyncio_default_fixture_loop_scope = "function"
filterwarnings = [
    "ignore:cannot collect test class 'TestConnectionCall'.*because it has a __init__ constructor:pytest.PytestCollectionWarning",
    "ignore:cannot collect test class 'TestConnectionResponse'.*because it has a __init__ constructor:pytest.PytestCollectionWarning",
]

[tool.mypy]
strict = true
warn_unused_ignores = true
show_error_codes = true # Add for readability
check_untyped_defs = true  # Start with this
pretty = true
exclude = [
    ".git",
    "__pycache__",
    "build",
    "dist",
    "venv",
    ".*_pb2.py",        # Exclude Protocol Buffer generated files
    ".*_pb2_grpc.py",   # Exclude gRPC generated files
    ".*_pb2.pyi",       # Exclude Protocol Buffer stub files
    "migrations",
    "scripts",
    # Exclude test files based on pytest configuration and common patterns
    # More specific paths:
    "tsercom/.*_test\\.py$",
    "tsercom/.*_tests\\.py$",
    "tsercom/.*_unittest\\.py$",
    "tsercom/.*_unittests\\.py$",
    "tsercom/.*_e2etest\\.py$",
    "tsercom/.*_e2etests\\.py$",
    # Also keep broader ones just in case, or if tests are outside tsercom
    ".*/.*_test\\.py$",
    ".*/.*_tests\\.py$",
    ".*/.*_unittest\\.py$",
    ".*/.*_unittests\\.py$",
    ".*/.*_e2etest\\.py$",
    ".*/.*_e2etests\\.py$",
    "tests/",
    "tsercom/test/"
]

[[tool.mypy.overrides]]
module = [
    "*.proto.*", 
    "*.proto", 
]
ignore_errors = true
disable_error_code = ["attr-defined"]

[[tool.mypy.overrides]]
module = [ "grpc.*", "grpc_status.*", "google.*", "grpcio.*" ]  # Target the grpc module and its submodules
ignore_missing_imports = true

[tool.pylint.MASTER]
# Comma-separated list of glob patterns for files/directories to ignore.
# This list consolidates exclusions from Ruff, Mypy, and setuptools configurations.
ignore-paths = [
    '^.git',
    '.*__pycache__/.*',
    '^build/.*',
    '^dist/.*',
    '^venv/.*',
    '^docs/.*',
    '^tests/.*',
    '^scripts/.*',
    # Protobuf and gRPC generated files (from Ruff and Mypy)
    '^.*_pb2.py',
    '^.*_pb2.pyi',
    '^.*_pb2_grpc.py',
    '^.*/proto/.*',
    # Test files (based on pytest config, Ruff, and Mypy exclusions)
    # These patterns should cover the specific ones in mypy and pytest
    '.*_test.py',
    '.*_tests.py',
    '.*_unittest.py',
    '.*_unittests.py',
    '.*_e2etest.py',
    '.*_e2etests.py',
    '^tsercom/_version\.py$',
]

[tool.pylint.format]
max-line-length = 80  # Differs with Black's and Ruff's line-length by design.

[tool.pylint."MESSAGES CONTROL"]
disable = [
    "C0301",
    "R0801",
    "W0511",
]

[tool.coverage.run]
source = ["tsercom"]
omit = [
    # Pytest discovery patterns
    "*_test.py",
    "*_tests.py",
    "*_unittest.py",
    "*_unittests.py",
    "*_e2etest.py",
    "*_e2etests.py",
    # Common test directory patterns
    "tsercom/tests/*",
    "tests/*",
    # Virtual environment
    "*/.venv/*",
    # Exclude generated protobuf files explicitly
    "tsercom/*/*_pb2.py",
    "tsercom/*/*_pb2_grpc.py",
    "tsercom/*/proto/*",
]<|MERGE_RESOLUTION|>--- conflicted
+++ resolved
@@ -22,15 +22,9 @@
   { name = "Ryan Keane" },
 ]
 dependencies = [
-<<<<<<< HEAD
   "grpcio>=1.62.0, <1.74.0",
   "grpcio-status>=1.62.0, <1.74.0",
   "grpcio-tools>=1.62.0, <1.74.0",
-=======
-  "grpcio>=1.62.0",
-  "grpcio-status>=1.62.0",
-  "grpcio-tools>=1.62.0",
->>>>>>> 601854f1
   "ntplib>=0.4.0",
   "zeroconf>=0.135.0",
   "psutil>=5.9.0",
