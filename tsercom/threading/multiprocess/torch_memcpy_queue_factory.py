"""Defines a factory for creating torch.multiprocessing queues."""

import logging
import multiprocessing as std_mp  # Standard library, aliased
from collections.abc import Callable, Iterable  # Updated imports
from typing import (
    Any,
    Generic,
    TypeVar,
<<<<<<< HEAD
)

=======
    Callable,
    Any,
    Union,
    Iterable,
    Optional,
)
>>>>>>> 4a526656
import torch  # Keep torch for type hints if needed, or for tensor_accessor context
import torch.multiprocessing as mp

from tsercom.threading.multiprocess.multiprocess_queue_factory import (
    MultiprocessQueueFactory,
)
from tsercom.threading.multiprocess.multiprocess_queue_sink import (
    MultiprocessQueueSink,
)
from tsercom.threading.multiprocess.multiprocess_queue_source import (
    MultiprocessQueueSource,
)

QueueElementT = TypeVar("QueueElementT")


class TorchMemcpyQueueFactory(
    MultiprocessQueueFactory[QueueElementT], Generic[QueueElementT]
):
    """
    Provides an implementation of `MultiprocessQueueFactory` specialized for
    `torch.Tensor` objects.

    It utilizes `torch.multiprocessing.Queue` instances, which are chosen
    for their ability to leverage shared memory, thereby optimizing the
    inter-process transfer of tensor data by potentially avoiding costly
    serialization and deserialization. The `create_queues` method returns
    these torch queues wrapped in the standard `MultiprocessQueueSink` and
    `MultiprocessQueueSource` for interface consistency.
    """

    def __init__(
        self,
        ctx_method: str = "spawn",
<<<<<<< HEAD
        context: std_mp.context.BaseContext | None = None,  # Corrected type hint
        tensor_accessor: (
            Callable[[Any], torch.Tensor | Iterable[torch.Tensor]] | None
        ) = None,
=======
        context: Optional[std_mp.context.BaseContext] = None,
        tensor_accessor: Optional[
            Callable[[Any], Union[torch.Tensor, Iterable[torch.Tensor]]]
        ] = None,
>>>>>>> 4a526656
    ) -> None:
        """Initializes the TorchMemcpyQueueFactory.

        Args:
            ctx_method: The multiprocessing context method to use if no
                        context is provided. Defaults to 'spawn'.
                        Other options include 'fork' and 'forkserver'.
            context: An optional existing multiprocessing context to use.
                     If None, a new context is created using ctx_method.
            tensor_accessor: An optional function that, given an object of type T
                             (or Any for flexibility here), returns a
                             torch.Tensor or an Iterable of torch.Tensors found
                             within it.
        """
<<<<<<< HEAD
        # super().__init__() # Assuming MultiprocessQueueFactory has no __init__
        # or parameterless one
=======
>>>>>>> 4a526656
        if context:
            self.__mp_context = context
        else:
            self.__mp_context = mp.get_context(ctx_method)
        self.__tensor_accessor = tensor_accessor

    def create_queues(
        self,
<<<<<<< HEAD
    ) -> tuple[
=======
        max_ipc_queue_size: Optional[int] = None,
        is_ipc_blocking: bool = True,
    ) -> Tuple[
>>>>>>> 4a526656
        "TorchMemcpyQueueSink[QueueElementT]",
        "TorchMemcpyQueueSource[QueueElementT]",
    ]:  # Return specialized generic sink/source
        """
        Creates a pair of torch.multiprocessing queues wrapped in specialized
        Tensor Sink/Source.

        These queues are suitable for inter-process communication. If a
        tensor_accessor is provided, it will be used by the sink/source to handle
        tensors within items.
        The underlying queue is a torch.multiprocessing.Queue.

        Args:
            max_ipc_queue_size: The maximum size for the created IPC queues.
                                `None` or a non-positive value means unbounded
                                (platform-dependent large size). Defaults to `None`.
            is_ipc_blocking: Determines if `put` operations on the created IPC
                             queues should block when full. Defaults to True.

        Returns:
            A tuple containing TorchMemcpyQueueSink and TorchMemcpyQueueSource
            instances, both using a torch.multiprocessing.Queue internally.
        """
        effective_maxsize = 0
        if max_ipc_queue_size is not None and max_ipc_queue_size > 0:
            effective_maxsize = max_ipc_queue_size

        torch_queue: mp.Queue[QueueElementT] = self.__mp_context.Queue(
            maxsize=effective_maxsize
        )

        sink = TorchMemcpyQueueSink[QueueElementT](
            torch_queue,
            tensor_accessor=self.__tensor_accessor,
            is_blocking=is_ipc_blocking,  # Use passed-in is_ipc_blocking
        )
        source = TorchMemcpyQueueSource[QueueElementT](
            torch_queue, tensor_accessor=self.__tensor_accessor
        )
        return sink, source


class TorchMemcpyQueueSource(
    Generic[QueueElementT], MultiprocessQueueSource[QueueElementT]
):
    """
    A MultiprocessQueueSource that can find and prepare torch.Tensor objects
    (single, or an iterable of tensors) for shared memory transfer using a
    provided tensor_accessor function after an item is retrieved from the
    queue. If no accessor is provided, it defaults to checking if the object
    itself is a tensor.
    """

    def __init__(
        self,
        queue: "mp.Queue[QueueElementT]",
<<<<<<< HEAD
        tensor_accessor: (
            Callable[[QueueElementT], torch.Tensor | Iterable[torch.Tensor]] | None
        ) = None,
    ) -> None:
        super().__init__(queue)
        self._tensor_accessor: (
            Callable[[QueueElementT], torch.Tensor | Iterable[torch.Tensor]] | None
        ) = tensor_accessor
=======
        tensor_accessor: Optional[
            Callable[[QueueElementT], Union[torch.Tensor, Iterable[torch.Tensor]]]
        ] = None,
        # is_blocking is not used by Source, but Sink needs it.
        # For consistency, MultiprocessQueueSource could accept it but ignore it.
        # Or, we only add it to the Sink. The factories pass it to Sink.
        # Let's assume it's not needed for Source for now.
    ) -> None:
        super().__init__(queue)
        self.__tensor_accessor: Optional[
            Callable[[QueueElementT], Union[torch.Tensor, Iterable[torch.Tensor]]]
        ] = tensor_accessor
>>>>>>> 4a526656

    def get_blocking(self, timeout: float | None = None) -> QueueElementT | None:
        """
        Gets an item from the queue. If a tensor_accessor is provided, it's used
        to find and call share_memory_() on any torch.Tensor objects within the item.
        If no accessor, it checks if the item itself is a tensor.

        Args:
            timeout: Max time (secs) to wait. None means block indefinitely.
        Returns:
            The item from queue, or None on timeout. Tensors within (if found)
            will have share_memory_() called.
        """
        item = super().get_blocking(timeout=timeout)
        if item is not None:
            if self.__tensor_accessor:
                try:
                    tensors_or_tensor = self.__tensor_accessor(item)
                    if isinstance(tensors_or_tensor, torch.Tensor):
                        tensors_to_share = [tensors_or_tensor]
                    elif tensors_or_tensor is None:
                        tensors_to_share = []
                    else:  # Assuming it's an Iterable of Tensors
                        # Filter to ensure only tensors are processed if accessor
                        # returns mixed iterable
                        tensors_to_share = [
                            t for t in tensors_or_tensor if isinstance(t, torch.Tensor)
                        ]

                    for tensor_item in tensors_to_share:
                        if isinstance(
                            tensor_item, torch.Tensor
                        ):  # Double check for safety
                            tensor_item.share_memory_()  # type: ignore[no-untyped-call]
                except Exception as e:
                    # Log warning if accessor fails, but return the item as is.
                    logging.warning(
                        f"Tensor accessor failed for received object of type "
                        f"{type(item)} during get: {e}"
                    )
            elif isinstance(item, torch.Tensor):
                # Default behavior if no accessor: try to share if item is a tensor.
                item.share_memory_()  # type: ignore[no-untyped-call]
        return item


class TorchMemcpyQueueSink(
    Generic[QueueElementT], MultiprocessQueueSink[QueueElementT]
):
    """
    A MultiprocessQueueSink that can find and prepare torch.Tensor objects
    (single, or an iterable of tensors) for shared memory transfer using a
    provided tensor_accessor function. If no accessor is provided, it defaults
    to checking if the object itself is a tensor.
    """

    def __init__(
        self,
        queue: "mp.Queue[QueueElementT]",
<<<<<<< HEAD
        tensor_accessor: (
            Callable[[QueueElementT], torch.Tensor | Iterable[torch.Tensor]] | None
        ) = None,
    ) -> None:
        super().__init__(queue)
        self._tensor_accessor: (
            Callable[[QueueElementT], torch.Tensor | Iterable[torch.Tensor]] | None
        ) = tensor_accessor
=======
        tensor_accessor: Optional[
            Callable[[QueueElementT], Union[torch.Tensor, Iterable[torch.Tensor]]]
        ] = None,
        is_blocking: bool = True,
    ) -> None:
        super().__init__(queue, is_blocking=is_blocking)
        self.__tensor_accessor: Optional[
            Callable[[QueueElementT], Union[torch.Tensor, Iterable[torch.Tensor]]]
        ] = tensor_accessor
>>>>>>> 4a526656

    def put_blocking(self, obj: QueueElementT, timeout: float | None = None) -> bool:
        """
        Puts an item into the queue. If a tensor_accessor is provided, it's used
        to find and call share_memory_() on any torch.Tensor objects.
        If no accessor is provided, it checks if the object itself is a tensor.

        Args:
            obj: The item to put into the queue.
            timeout: Max time (secs) to wait. None means block indefinitely.
        Returns:
            True if successful, False on timeout.
        """
        if self.__tensor_accessor:
            try:
                tensors_or_tensor = self.__tensor_accessor(obj)
                if isinstance(tensors_or_tensor, torch.Tensor):
                    tensors_to_share = [tensors_or_tensor]
                elif tensors_or_tensor is None:  # Accessor might return None
                    tensors_to_share = []
                else:  # Assuming it's an Iterable of Tensors
                    # We need to be careful if the iterable could be empty or
                    # contain non-tensors by mistake. For now, assume it's an
                    # iterable of tensors if not a single tensor or None.
                    tensors_to_share = [
                        t for t in tensors_or_tensor if isinstance(t, torch.Tensor)
                    ]

                for tensor_item in tensors_to_share:
                    # isinstance check here is redundant if accessor guarantees
                    # tensor types, but good for safety if accessor's contract
                    # is loose. The provided snippet has it, so keeping it.
                    if isinstance(tensor_item, torch.Tensor):
                        tensor_item.share_memory_()  # type: ignore[no-untyped-call]
            except Exception as e:
                # Log a warning if the accessor fails, but still try to put the
                # original object. The user of the queue might intend for
                # non-tensor data or non-shareable tensors to pass.
                logging.warning(
                    f"Tensor accessor failed for object of type {type(obj)} "
                    f"during put: {e}"
                )
        elif isinstance(obj, torch.Tensor):
            # Default behavior if no accessor: try to share if obj is a tensor.
            obj.share_memory_()  # type: ignore[no-untyped-call]

        return super().put_blocking(obj, timeout=timeout)<|MERGE_RESOLUTION|>--- conflicted
+++ resolved
@@ -7,18 +7,13 @@
     Any,
     Generic,
     TypeVar,
-<<<<<<< HEAD
-)
-
-=======
     Callable,
     Any,
     Union,
     Iterable,
     Optional,
 )
->>>>>>> 4a526656
-import torch  # Keep torch for type hints if needed, or for tensor_accessor context
+import torch 
 import torch.multiprocessing as mp
 
 from tsercom.threading.multiprocess.multiprocess_queue_factory import (
@@ -52,17 +47,10 @@
     def __init__(
         self,
         ctx_method: str = "spawn",
-<<<<<<< HEAD
         context: std_mp.context.BaseContext | None = None,  # Corrected type hint
         tensor_accessor: (
             Callable[[Any], torch.Tensor | Iterable[torch.Tensor]] | None
         ) = None,
-=======
-        context: Optional[std_mp.context.BaseContext] = None,
-        tensor_accessor: Optional[
-            Callable[[Any], Union[torch.Tensor, Iterable[torch.Tensor]]]
-        ] = None,
->>>>>>> 4a526656
     ) -> None:
         """Initializes the TorchMemcpyQueueFactory.
 
@@ -77,11 +65,7 @@
                              torch.Tensor or an Iterable of torch.Tensors found
                              within it.
         """
-<<<<<<< HEAD
-        # super().__init__() # Assuming MultiprocessQueueFactory has no __init__
-        # or parameterless one
-=======
->>>>>>> 4a526656
+
         if context:
             self.__mp_context = context
         else:
@@ -90,13 +74,9 @@
 
     def create_queues(
         self,
-<<<<<<< HEAD
-    ) -> tuple[
-=======
         max_ipc_queue_size: Optional[int] = None,
         is_ipc_blocking: bool = True,
-    ) -> Tuple[
->>>>>>> 4a526656
+    ) -> tuple[
         "TorchMemcpyQueueSink[QueueElementT]",
         "TorchMemcpyQueueSource[QueueElementT]",
     ]:  # Return specialized generic sink/source
@@ -153,29 +133,14 @@
     def __init__(
         self,
         queue: "mp.Queue[QueueElementT]",
-<<<<<<< HEAD
-        tensor_accessor: (
-            Callable[[QueueElementT], torch.Tensor | Iterable[torch.Tensor]] | None
-        ) = None,
-    ) -> None:
-        super().__init__(queue)
-        self._tensor_accessor: (
-            Callable[[QueueElementT], torch.Tensor | Iterable[torch.Tensor]] | None
-        ) = tensor_accessor
-=======
         tensor_accessor: Optional[
             Callable[[QueueElementT], Union[torch.Tensor, Iterable[torch.Tensor]]]
         ] = None,
-        # is_blocking is not used by Source, but Sink needs it.
-        # For consistency, MultiprocessQueueSource could accept it but ignore it.
-        # Or, we only add it to the Sink. The factories pass it to Sink.
-        # Let's assume it's not needed for Source for now.
     ) -> None:
         super().__init__(queue)
         self.__tensor_accessor: Optional[
             Callable[[QueueElementT], Union[torch.Tensor, Iterable[torch.Tensor]]]
         ] = tensor_accessor
->>>>>>> 4a526656
 
     def get_blocking(self, timeout: float | None = None) -> QueueElementT | None:
         """
@@ -235,16 +200,6 @@
     def __init__(
         self,
         queue: "mp.Queue[QueueElementT]",
-<<<<<<< HEAD
-        tensor_accessor: (
-            Callable[[QueueElementT], torch.Tensor | Iterable[torch.Tensor]] | None
-        ) = None,
-    ) -> None:
-        super().__init__(queue)
-        self._tensor_accessor: (
-            Callable[[QueueElementT], torch.Tensor | Iterable[torch.Tensor]] | None
-        ) = tensor_accessor
-=======
         tensor_accessor: Optional[
             Callable[[QueueElementT], Union[torch.Tensor, Iterable[torch.Tensor]]]
         ] = None,
@@ -254,7 +209,6 @@
         self.__tensor_accessor: Optional[
             Callable[[QueueElementT], Union[torch.Tensor, Iterable[torch.Tensor]]]
         ] = tensor_accessor
->>>>>>> 4a526656
 
     def put_blocking(self, obj: QueueElementT, timeout: float | None = None) -> bool:
         """
