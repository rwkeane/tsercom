--- conflicted
+++ resolved
@@ -1,12 +1,7 @@
 """Defines the DefaultMultiprocessQueueFactory."""
 
-<<<<<<< HEAD
-import multiprocessing as std_mp  # Added for context and explicit queue type
+import multiprocessing as std_mp
 from typing import Generic, TypeVar
-=======
-import multiprocessing as std_mp
-from typing import Tuple, TypeVar, Generic, Optional
->>>>>>> 4a526656
 
 from tsercom.threading.multiprocess.multiprocess_queue_factory import (
     MultiprocessQueueFactory,
@@ -54,13 +49,9 @@
 
     def create_queues(
         self,
-<<<<<<< HEAD
-    ) -> tuple[MultiprocessQueueSink[T], MultiprocessQueueSource[T]]:
-=======
         max_ipc_queue_size: Optional[int] = None,
         is_ipc_blocking: bool = True,
-    ) -> Tuple[MultiprocessQueueSink[T], MultiprocessQueueSource[T]]:
->>>>>>> 4a526656
+    ) -> tuple[MultiprocessQueueSink[T], MultiprocessQueueSource[T]]:
         """
         Creates a pair of standard multiprocessing queues wrapped in Sink/Source,
         using the configured multiprocessing context.
