--- conflicted
+++ resolved
@@ -8,11 +8,7 @@
 """
 
 from abc import ABC, abstractmethod
-<<<<<<< HEAD
-from typing import Generic, TypeVar
-=======
-from typing import TypeVar, Tuple, Generic, Optional
->>>>>>> 4a526656
+from typing import TypeVar, Tuple, Generic
 
 from tsercom.threading.multiprocess.multiprocess_queue_sink import (
     MultiprocessQueueSink,
@@ -35,13 +31,9 @@
     @abstractmethod
     def create_queues(
         self,
-<<<<<<< HEAD
-    ) -> tuple[MultiprocessQueueSink[QueueTypeT], MultiprocessQueueSource[QueueTypeT]]:
-=======
         max_ipc_queue_size: Optional[int] = None,
         is_ipc_blocking: bool = True,
-    ) -> Tuple[MultiprocessQueueSink[QueueTypeT], MultiprocessQueueSource[QueueTypeT]]:
->>>>>>> 4a526656
+    ) -> tuple[MultiprocessQueueSink[QueueTypeT], MultiprocessQueueSource[QueueTypeT]]:
         """
         Creates a pair of queues for inter-process communication.
 
