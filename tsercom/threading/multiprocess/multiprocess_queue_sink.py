--- conflicted
+++ resolved
@@ -36,12 +36,8 @@
                          (i.e., non-blocking and potentially lossy if full).
                          Defaults to True.
         """
-<<<<<<< HEAD
         self.__queue: MpQueue[QueueTypeT] = queue
-=======
-        self.__queue: "MpQueue[QueueTypeT]" = queue
         self.__is_blocking: bool = is_blocking
->>>>>>> 4a526656
 
     def put_blocking(self, obj: QueueTypeT, timeout: float | None = None) -> bool:
         """
