--- conflicted
+++ resolved
@@ -19,20 +19,6 @@
         # regarding available methods and their expected signatures (to some extent).
         return mocker.MagicMock(spec=queues.Queue, name="MockMultiprocessingQueue")
 
-<<<<<<< HEAD
-    def test_put_blocking_successful(self, mock_mp_queue):
-        logging.debug("\n--- Test: test_put_blocking_successful ---")
-        sink = MultiprocessQueueSink[str](mock_mp_queue)
-        test_obj = "test_data_blocking"
-        test_timeout = 5.0
-        logging.debug(
-            f"  Calling put_blocking with obj='{test_obj}', timeout={test_timeout}"
-        )
-
-        # Assume put() does not raise Full for successful scenario
-        mock_mp_queue.put.return_value = (
-            None  # put() doesn't return a meaningful value on success
-=======
     # --- Tests for is_blocking=True (default blocking behavior) ---
     def test_put_blocking_successful_when_blocking_true(self, mock_mp_queue):
         print("\n--- Test: test_put_blocking_successful_when_blocking_true ---")
@@ -41,7 +27,6 @@
         test_timeout = 5.0
         print(
             f"  Calling put_blocking with obj='{test_obj}', timeout={test_timeout}, is_blocking=True"
->>>>>>> 4a526656
         )
 
         mock_mp_queue.put.return_value = None
@@ -50,25 +35,7 @@
         mock_mp_queue.put.assert_called_once_with(
             test_obj, block=True, timeout=test_timeout
         )
-<<<<<<< HEAD
-        logging.debug("  Assertion: mock_mp_queue.put called correctly - PASSED")
-        assert result is True, "put_blocking should return True on success"
-        logging.debug("  Assertion: result is True - PASSED")
-        logging.debug("--- Test: test_put_blocking_successful finished ---")
 
-    def test_put_blocking_queue_full(self, mock_mp_queue):
-        logging.debug("\n--- Test: test_put_blocking_queue_full ---")
-        # Configure the mock queue's put method to raise queue.Full
-        mock_mp_queue.put.side_effect = Full
-        logging.debug("  mock_mp_queue.put configured to raise queue.Full")
-
-        sink = MultiprocessQueueSink[str](mock_mp_queue)
-        test_obj = "test_data_blocking_full"
-        default_timeout = None  # As per SUT's default for put_blocking
-        logging.debug(f"  Calling put_blocking with obj='{test_obj}', default timeout")
-
-        result = sink.put_blocking(test_obj)  # Using default timeout
-=======
         assert (
             result is True
         ), "put_blocking should return True on success when blocking"
@@ -99,7 +66,6 @@
         )
         mock_mp_queue.put.return_value = None  # For block=False call
         result = sink.put_blocking(test_obj, timeout=5.0)
->>>>>>> 4a526656
 
         # Expects put with block=False
         mock_mp_queue.put.assert_called_once_with(test_obj, block=False)
@@ -116,14 +82,7 @@
         print(
             f"  Calling put_blocking with obj='{test_obj}', is_blocking=False (timeout ignored)"
         )
-<<<<<<< HEAD
-        logging.debug("  Assertion: mock_mp_queue.put called correctly - PASSED")
-        assert (
-            result is False
-        ), "put_blocking should return False when queue.Full is raised"
-        logging.debug("  Assertion: result is False - PASSED")
-        logging.debug("--- Test: test_put_blocking_queue_full finished ---")
-=======
+
         result = sink.put_blocking(test_obj)
 
         mock_mp_queue.put.assert_called_once_with(test_obj, block=False)
@@ -131,7 +90,6 @@
             result is False
         ), "put_blocking should return False on Full when non-blocking"
         print("--- Test: test_put_blocking_queue_full_when_blocking_false finished ---")
->>>>>>> 4a526656
 
     # --- Tests for put_nowait (should be unaffected by is_blocking flag) ---
     def test_put_nowait_successful(self, mock_mp_queue):
@@ -159,21 +117,6 @@
         mock_mp_queue.put_nowait.side_effect = Full
         logging.debug("  mock_mp_queue.put_nowait configured to raise queue.Full")
 
-<<<<<<< HEAD
-        sink = MultiprocessQueueSink[int](mock_mp_queue)
-        test_obj = 54321
-        logging.debug(f"  Calling put_nowait with obj={test_obj}")
-
-        result = sink.put_nowait(test_obj)
-
-        mock_mp_queue.put_nowait.assert_called_once_with(test_obj)
-        logging.debug("  Assertion: mock_mp_queue.put_nowait called correctly - PASSED")
-        assert (
-            result is False
-        ), "put_nowait should return False when queue.Full is raised"
-        logging.debug("  Assertion: result is False - PASSED")
-        logging.debug("--- Test: test_put_nowait_queue_full finished ---")
-=======
         # Test with both is_blocking True and False to ensure it doesn't affect put_nowait
         for is_blocking_state in [True, False]:
             print(f"  Testing with is_blocking={is_blocking_state}")
@@ -249,5 +192,4 @@
         assert sink.put_blocking("item_that_should_timeout", timeout=0.01) is False
         # qsize can be flaky.
         # assert q_instance.qsize() == 1 # Queue should still have only the initial item
-        assert q_instance.get(timeout=0.1) == "initial_item_to_fill_queue"
->>>>>>> 4a526656
+        assert q_instance.get(timeout=0.1) == "initial_item_to_fill_queue"