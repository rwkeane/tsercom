"""Provides a generic, asynchronous polling mechanism.

This module defines the `AsyncPoller` class, which allows one or more producers
to make items available and one or more consumers to asynchronously await
and retrieve these items in batches. It is designed for scenarios where items
may arrive sporadically and consumers need an efficient way to wait for them
without blocking.

Key features include:
- Thread-safe submission of items via `on_available`.
- Asynchronous iteration (`async for`) for consumers to retrieve batches of items.
- Optional rate limiting to control the frequency of polling/yielding batches.
- A bounded internal queue to prevent excessive memory consumption.
- An explicit `stop()` method to terminate the poller and release waiting consumers.
"""

import asyncio
import threading
from collections import deque  # Use collections.deque directly
from collections.abc import AsyncIterator
from typing import Generic, TypeVar, TYPE_CHECKING  # Added TYPE_CHECKING here

# Defer import of IsRunningTracker to break circular dependency
from tsercom.threading.aio.aio_utils import ( # IsRunningTracker import removed from top
    get_running_loop_or_none,
    is_running_on_event_loop,
    run_on_event_loop,
)
from tsercom.threading.aio.rate_limiter import (
    NullRateLimiter,
    RateLimiter,
    RateLimiterImpl,
)

if TYPE_CHECKING:
    from tsercom.util.is_running_tracker import IsRunningTracker # Import for type checking

ResultTypeT = TypeVar("ResultTypeT")


class AsyncPoller(Generic[ResultTypeT]):
    """An asynchronous poller that provides items in batches via async iteration.

    Producers call `on_available()` (which is thread-safe) to add items.
    Consumers use `async for item_batch in poller:` to retrieve items.
    The poller manages an internal queue and uses an `asyncio.Event` to signal
    availability of new items to waiting consumers.

    An optional `min_poll_frequency_seconds` can be specified to enforce a minimum
    time interval between when batches of items are yielded to consumers, effectively
    rate-limiting the consumers. The poller can be explicitly stopped using the
    `stop()` method.

    Attributes:
        event_loop: The asyncio event loop this poller is associated with.
            It is typically determined from the first call to `wait_instance` or
            `__anext__` if not explicitly set during initialization.
    """

<<<<<<< HEAD
    def __init__(self, min_poll_frequency_seconds: float | None = None) -> None:
=======
    def __init__(
        self,
        min_poll_frequency_seconds: Optional[float] = None,
        max_responses_queued: Optional[int] = 30,
    ) -> None:
>>>>>>> df81c622
        """Initializes the AsyncPoller.

        Args:
            min_poll_frequency_seconds: Optional. If provided and positive,
                this value is used to initialize an internal `RateLimiterImpl`.
                This rate limiter ensures that the `wait_instance` (and thus
                `__anext__`) method will wait at least this many seconds after
                the previous batch was yielded before yielding a new batch.
                If `None` or non-positive, a `NullRateLimiter` is used,
                imposing no such delay.
        """
        self.__max_responses_queued: Optional[int] = max_responses_queued
        self.__rate_limiter: RateLimiter
        if min_poll_frequency_seconds is not None and min_poll_frequency_seconds > 0:
            self.__rate_limiter = RateLimiterImpl(min_poll_frequency_seconds)
        else:
            self.__rate_limiter = NullRateLimiter()

        self.__responses: deque[ResultTypeT] = deque()
        self.__barrier: asyncio.Event = asyncio.Event()
        self.__lock: threading.Lock = threading.Lock()  # Protects __responses

        if not TYPE_CHECKING: # Runtime import
            from tsercom.util.is_running_tracker import IsRunningTracker
        self.__is_loop_running: "IsRunningTracker" = IsRunningTracker() # String literal hint
        self.__is_loop_running.start()  # Start the poller as running by default
        self.__event_loop: asyncio.AbstractEventLoop | None = None

    @property
    def event_loop(self) -> asyncio.AbstractEventLoop | None:
        """The asyncio event loop this poller is or will be associated with.

        This is typically the loop on which `wait_instance` (or `__anext__`)
        is first called. Returns `None` if the poller has not yet been
        awaited by a consumer and thus not yet associated with a loop.
        """
        return self.__event_loop

    def on_available(self, new_instance: ResultTypeT) -> None:
        """Makes a new item available to consumers of this poller.

        This method is thread-safe. It adds the `new_instance` to an internal
        queue. If the queue length exceeds `MAX_RESPONSES`, the oldest item
        is discarded to maintain the bound. After adding the item, if the poller
        is active and associated with an event loop, it signals an internal
        `asyncio.Event` to wake up any consumers waiting in `wait_instance`
        or `__anext__`.

        Args:
            new_instance: The item of `ResultTypeT` to make available.
        """
        with self.__lock:
            if (
                self.__max_responses_queued is not None
                and len(self.__responses) >= self.__max_responses_queued
            ):
                self.__responses.popleft()
            self.__responses.append(new_instance)

        if self.__is_loop_running.get() and self.__event_loop is not None:
            run_on_event_loop(self.__set_results_available, self.__event_loop)

    async def __set_results_available(self) -> None:
        """
        Internal coroutine to set the barrier event, run on the poller's event
        loop.
        """
        with self.__lock:
            if self.__responses:
                self.__barrier.set()

    def flush(self) -> None:
        """Removes all currently queued items from the poller.

        This method is thread-safe.
        """
        with self.__lock:
            self.__responses.clear()

    async def wait_instance(self) -> list[ResultTypeT]:
        """Asynchronously waits for and retrieves a batch of available items.

        This method first respects the configured rate limit (if any). It then
        checks the internal queue for items. If items are present, they are all
        drained from the queue and returned immediately as a list.
        If the queue is empty, it clears an internal `asyncio.Event` and waits
        for up to 0.1 seconds for this event to be signaled (by `on_available`).
        This wait-and-check cycle continues as long as the poller is running.

        This method forms the core of the `__anext__` implementation for
        async iteration.

        Returns:
            A list containing all items that were available in the queue at the
            time of retrieval. The list will not be empty unless the poller
            is stopped and there were no items.

        Raises:
            RuntimeError: If the poller is stopped (either before or during the
                wait). Also raised if called from a different event loop than the
                one it was first associated with, or if no event loop is running
                when it\'s first called.
        """
        await self.__rate_limiter.wait_for_pass()

        if self.__event_loop is None:
            current_loop = get_running_loop_or_none()
            if current_loop is None:
                raise RuntimeError(
                    "AsyncPoller.wait_instance must be called from within a "
                    "running asyncio event loop."
                )
            self.__event_loop = current_loop
            # self.__is_loop_running.set(True) # Removed: __is_loop_running now
            # started in __init__ and IsRunningTracker manages its own loop sync.
        # elif not self.__is_loop_running.get(): # This check is now effectively
        # done below

        if (
            not self.__is_loop_running.get()
        ):  # Check if stopped before loop association or after
            # If stopped, attempt to drain any residual items before raising error
            current_batch_on_stop: list[ResultTypeT] = []
            with self.__lock:
                if self.__responses:
                    while self.__responses:
                        current_batch_on_stop.append(self.__responses.popleft())
            if current_batch_on_stop:
                return current_batch_on_stop
            raise RuntimeError("AsyncPoller is stopped.")

        assert self.__event_loop is not None  # Loop must be set if running
        if not is_running_on_event_loop(self.__event_loop):
            raise RuntimeError(
                "AsyncPoller.wait_instance called from a different event loop "
                "than it was initially associated with."
            )

        while self.__is_loop_running.get():
            current_batch: list[ResultTypeT] = []
            with self.__lock:
                self.__barrier.clear()
                if self.__responses:
                    while self.__responses:  # Drain the queue
                        current_batch.append(self.__responses.popleft())

            if current_batch:
                return current_batch

            await self.__is_loop_running.task_or_stopped(self.__barrier.wait())

            if not self.__is_loop_running.get():
                # This handles a race condition where stop() is called after the
                # while condition but before or during asyncio.wait_for, and
                # on_available adds items just before stop.
                with self.__lock:
                    if self.__responses:
                        while self.__responses:
                            current_batch.append(self.__responses.popleft())
                if current_batch:
                    return current_batch
                raise RuntimeError("AsyncPoller stopped while waiting for instance.")

        raise RuntimeError(
            "AsyncPoller is stopped."
        )  # Should be hit if loop_running was false initially

    def __aiter__(self) -> AsyncIterator[list[ResultTypeT]]:
        """Returns self, as `AsyncPoller` is an asynchronous iterator."""
        return self

    async def __anext__(self) -> list[ResultTypeT]:
        """Asynchronously retrieves the next batch of available items.

        This method is part of the asynchronous iterator protocol, allowing
        `AsyncPoller` instances to be used in `async for` loops. It calls
        `wait_instance` to get the next batch.

        Returns:
            A list of available items (of `ResultTypeT`).

        Raises:
            StopAsyncIteration: If the poller is stopped (which causes
                `wait_instance` to raise a `RuntimeError`).
        """
        try:
            return await self.wait_instance()
        except RuntimeError as e:
            raise StopAsyncIteration(f"AsyncPoller iteration stopped: {e}") from e

    def __len__(self) -> int:
        """Returns the current number of items in the internal response queue.

        This provides a snapshot of the queue length. Note that the length can
        change immediately after this call in a concurrent environment.
        This method is thread-safe.
        """
        with self.__lock:
            return len(self.__responses)

    def stop(self) -> None:
        """Stops the poller and signals any waiting consumers to terminate.

        This method sets an internal flag (`self.__is_loop_running`) to `False`,
        indicating that the poller should stop its operations. It then sets the
        internal `asyncio.Event` barrier. This ensures that any consumer
        currently blocked in `wait_instance` (or `__anext__`) wakes up,
        observes the stopped state, and exits cleanly (typically by raising
        `StopAsyncIteration` or `RuntimeError`).

        This method is thread-safe and idempotent.
        """
        # Atomically set to False and get the old value.
        # If it was already False, no need to signal again.
        was_running = self.__is_loop_running.get()
        if was_running:
            self.__is_loop_running.set(False)

        if was_running:  # Only process if it was running
            # self.__is_loop_running.set(False) was already called if
            # was_running is true. This ensures the IsRunningTracker's
            # __stopped_barrier is scheduled.

            if self.__event_loop is not None:
                # Unconditionally set the main barrier to ensure wait_instance
                # unblocks. Use call_soon_threadsafe as stop() might be called
                # from another thread.
                self.__event_loop.call_soon_threadsafe(self.__barrier.set)
            # If self.__event_loop is None, wait_instance() hasn't run yet.
            # When it does, it will check self.__is_loop_running.get() which is
            # now False, and it should raise RuntimeError("AsyncPoller is
            # stopped.") before waiting on __barrier.<|MERGE_RESOLUTION|>--- conflicted
+++ resolved
@@ -57,15 +57,11 @@
             `__anext__` if not explicitly set during initialization.
     """
 
-<<<<<<< HEAD
-    def __init__(self, min_poll_frequency_seconds: float | None = None) -> None:
-=======
     def __init__(
         self,
-        min_poll_frequency_seconds: Optional[float] = None,
-        max_responses_queued: Optional[int] = 30,
+        min_poll_frequency_seconds: float | None = None,
+        max_responses_queued: int | None = 30,
     ) -> None:
->>>>>>> df81c622
         """Initializes the AsyncPoller.
 
         Args:
