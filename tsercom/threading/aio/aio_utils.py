"""
Utilities for working with asyncio event loops.

This module provides helper functions to:
- Safely get the current running event loop.
- Check if the current context is running on a specific event loop or any event loop.
- Schedule coroutines to run on a specified event loop (or a global default)
  from a synchronous context, returning a future for the result.
"""

from asyncio import AbstractEventLoop, Future
import asyncio
from collections.abc import Callable
from typing import Any, Coroutine, Optional, ParamSpec, TypeVar

from tsercom.threading.aio.global_event_loop import get_global_event_loop


# TODO: Pull this into cpython repo.
def get_running_loop_or_none() -> AbstractEventLoop | None:
    """
    Returns the EventLoop from which this function was called, or None if it was
    not called from an EventLoop.

    Returns:
        Optional[AbstractEventLoop]: The current event loop or None.
    """
    try:
        current_loop = asyncio.get_running_loop()
        return current_loop
    except RuntimeError:
        return None


# TODO: Pull this into cpython repo.
def is_running_on_event_loop(
    event_loop: Optional[AbstractEventLoop] = None,
) -> bool:
    """
    Returns true if the current function is being executed from SPECIFICALLY
    the EventLoop |event_loop|, or from ANY event loop if |event_loop| is None.

    Args:
        event_loop (Optional[AbstractEventLoop]): The specific event loop to check against.
                                                  If None, checks if running on any event loop.

    Returns:
        bool: True if running on the specified event loop (or any if None), False otherwise.
    """
    try:
        current_loop = asyncio.get_running_loop()
        return event_loop is None or current_loop == event_loop
    except RuntimeError:
        return False


P = ParamSpec("P")
T = TypeVar("T")


def run_on_event_loop(
    call: Callable[P, Coroutine[Any, Any, T]],
    event_loop: Optional[AbstractEventLoop] = None,
    *args: P.args,
    **kwargs: P.kwargs,
) -> Future[T]:
    """
    Runs a coroutine on the specified event loop.

    If no event_loop is provided, it uses the global event loop.
    If the global event loop is not set, it raises a RuntimeError.

    Args:
        call (Callable[P, Coroutine[Any, Any, T]]): The coroutine function to execute.
        event_loop (Optional[AbstractEventLoop]): The event loop to run the coroutine on.
                                                  Defaults to the global event loop.
        *args (P.args): Positional arguments for the coroutine.
        **kwargs (P.kwargs): Keyword arguments for the coroutine.

    Returns:
        Future[T]: A future representing the result of the coroutine.

    Raises:
        RuntimeError: If no event_loop is provided and the global event loop is not set.
    """
    if event_loop is None:
        event_loop = get_global_event_loop()
        if event_loop is None:
            # Raise an error if no event loop is available.
            raise RuntimeError("ERROR: tsercom global event loop not set!")
<<<<<<< HEAD
    # Schedule the coroutine to run on the event loop and return the future.
=======
>>>>>>> f3d1b39e
    # The `asyncio.run_coroutine_threadsafe` function can sometimes be tricky for
    # type checkers to fully understand, especially with generic parameters (P, T)
    # and complex callables. The `type: ignore` is used here to acknowledge that
    # the type hinting is sound, but mypy or other checkers might struggle with
    # this specific combination of generics and `run_coroutine_threadsafe`.
    return asyncio.run_coroutine_threadsafe(call(*args, **kwargs), event_loop)  # type: ignore[arg-type]<|MERGE_RESOLUTION|>--- conflicted
+++ resolved
@@ -88,10 +88,6 @@
         if event_loop is None:
             # Raise an error if no event loop is available.
             raise RuntimeError("ERROR: tsercom global event loop not set!")
-<<<<<<< HEAD
-    # Schedule the coroutine to run on the event loop and return the future.
-=======
->>>>>>> f3d1b39e
     # The `asyncio.run_coroutine_threadsafe` function can sometimes be tricky for
     # type checkers to fully understand, especially with generic parameters (P, T)
     # and complex callables. The `type: ignore` is used here to acknowledge that
