--- conflicted
+++ resolved
@@ -123,10 +123,6 @@
         If the port is already in use (EADDRINUSE), it logs an error and
         sets the running state to False. Other OSErrors are re-raised.
         """
-<<<<<<< HEAD
-        # Check if the NTP port is already in use, and bind if not.
-=======
->>>>>>> f3d1b39e
         try:
             with self.__socket_lock:
                 self.__socket.bind((self.__address, self.__port))
