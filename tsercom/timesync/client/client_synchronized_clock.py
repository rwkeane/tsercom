from abc import ABC, abstractmethod
import datetime

from tsercom.timesync.common.synchronized_clock import SynchronizedClock
from tsercom.timesync.common.synchronized_timestamp import (
    SynchronizedTimestamp,
)


class ClientSynchronizedClock(SynchronizedClock):
    """
    This class defines a clock that is synchronized with the server-side clock
    as defined by |client|.
    """

    class Client(ABC):
        """
        An abstract interface for a client that can provide the time offset
        between this client and a server. This offset is used by the
        ClientSynchronizedClock to adjust timestamps.
        """

        @abstractmethod
        def get_offset_seconds(self) -> float:
            """
            Retrieves the time offset in seconds between this client and the
            server.

            A positive value indicates that the client's clock is ahead of the
            server's clock. A negative value indicates that the client's clock
            is behind the server's clock.

            Returns:
                The time offset in seconds as a float.
            """
            pass

    def __init__(self, client: "ClientSynchronizedClock.Client") -> None:
        """
        Initializes the ClientSynchronizedClock.

        Args:
            client: An instance of ClientSynchronizedClock.Client, which will be
                    used to obtain the time offset from the server.
        """
        self.__client = client
        super().__init__()

    def desync(self, time: SynchronizedTimestamp) -> datetime.datetime:
<<<<<<< HEAD
        # Retrieves the current offset from the server.
=======
>>>>>>> f3d1b39e
        # A positive offset means the client is ahead of the server.
        # A negative offset means the client is behind the server.
        offset_seconds = self.__client.get_offset_seconds()
        timestamp_dt = time.as_datetime()
        offset_timedelta = datetime.timedelta(seconds=offset_seconds)

        # To desynchronize a timestamp (i.e., convert it from server time
        # back to client's local time), we need to subtract the offset.
        # For example:
        # If client is 5s ahead (offset_seconds = 5):
        #   Server time (timestamp_dt) = 12:00:05
        #   Client local time = 12:00:05 - 5s = 12:00:00
        # If client is 5s behind (offset_seconds = -5):
        #   Server time (timestamp_dt) = 11:59:55
        #   Client local time = 11:59:55 - (-5s) = 12:00:00
        return timestamp_dt - offset_timedelta

    def sync(self, timestamp: datetime.datetime) -> SynchronizedTimestamp:
<<<<<<< HEAD
        # Retrieves the current offset from the server.
=======
>>>>>>> f3d1b39e
        # A positive offset means the client is ahead of the server.
        # A negative offset means the client is behind the server.
        offset_seconds = self.__client.get_offset_seconds()
        offset_timedelta = datetime.timedelta(seconds=offset_seconds)

        # To synchronize a timestamp (i.e., convert it from client's local
        # time to server time), we need to add the offset.
        # For example:
        # If client is 5s ahead (offset_seconds = 5):
        #   Client local time (timestamp) = 12:00:00
        #   Server time = 12:00:00 + 5s = 12:00:05
        # If client is 5s behind (offset_seconds = -5):
        #   Client local time (timestamp) = 12:00:00
        #   Server time = 12:00:00 + (-5s) = 11:59:55
        #
        # Note: The variable name `delta_future` in the original code was
        # a bit misleading. It's simply the offset. The operation here
        # adjusts the local timestamp to the server's perspective.
        synchronized_dt = timestamp + offset_timedelta
        return SynchronizedTimestamp(synchronized_dt)<|MERGE_RESOLUTION|>--- conflicted
+++ resolved
@@ -47,10 +47,6 @@
         super().__init__()
 
     def desync(self, time: SynchronizedTimestamp) -> datetime.datetime:
-<<<<<<< HEAD
-        # Retrieves the current offset from the server.
-=======
->>>>>>> f3d1b39e
         # A positive offset means the client is ahead of the server.
         # A negative offset means the client is behind the server.
         offset_seconds = self.__client.get_offset_seconds()
@@ -69,10 +65,6 @@
         return timestamp_dt - offset_timedelta
 
     def sync(self, timestamp: datetime.datetime) -> SynchronizedTimestamp:
-<<<<<<< HEAD
-        # Retrieves the current offset from the server.
-=======
->>>>>>> f3d1b39e
         # A positive offset means the client is ahead of the server.
         # A negative offset means the client is behind the server.
         offset_seconds = self.__client.get_offset_seconds()
