"""Defines the `EndpointDataProcessor` abstract base class.

This module provides the core interface for processing data associated with
a specific endpoint caller, including timestamp handling, event iteration,
and lifecycle management related to a caller. It is central to how Tsercom
runtimes manage incoming data and events for individual clients or connections.
"""

from abc import ABC, abstractmethod
from collections.abc import AsyncIterator
<<<<<<< HEAD
from datetime import datetime, timezone
from typing import Generic, TypeVar, overload
=======
from datetime import datetime
from typing import Generic, List, Optional, TypeVar, overload
>>>>>>> 5bb656b8

import grpc

from tsercom.caller_id.caller_identifier import CallerIdentifier
from tsercom.data.serializable_annotated_instance import (
    SerializableAnnotatedInstance,
)
from tsercom.timesync.common.proto import ServerTimestamp

DataTypeT = TypeVar("DataTypeT")
EventTypeT = TypeVar("EventTypeT")


class EndpointDataProcessor(ABC, Generic[DataTypeT, EventTypeT]):
    """Abstract base class for processing data and events from a specific endpoint.

    This class defines the contract for components that handle data streams
    and events associated with a unique `CallerIdentifier`. It includes methods
    for timestamp desynchronization, data processing, caller deregistration,
    and asynchronous iteration over events specific to the endpoint.

    Subclasses must implement `desynchronize`, `deregister_caller`,
    `_process_data`, and `__aiter__`.

    Attributes:
        caller_id: The `CallerIdentifier` for the endpoint this processor handles.
    """

    def __init__(self, caller_id: CallerIdentifier):
        """Initializes the EndpointDataProcessor.

        Args:
            caller_id: The unique identifier of the caller endpoint this
                processor is associated with.
        """
        self.__caller_id = caller_id

    @property
    def caller_id(self) -> CallerIdentifier:
        """The `CallerIdentifier` for this endpoint processor."""
        return self.__caller_id

    @abstractmethod
    async def desynchronize(
        self,
        timestamp: ServerTimestamp,
        context: grpc.aio.ServicerContext | None = None,
    ) -> datetime | None:
        """Converts a server-side timestamp to a local, desynchronized datetime.

        This typically involves using a `SynchronizedClock` specific to the
        connection or service, which accounts for time differences and network
        latency between the client and server.

        If desynchronization fails (e.g., due to an invalid timestamp) and a
        `context` is provided, the gRPC call associated with the context may be
        aborted with `grpc.StatusCode.INVALID_ARGUMENT`.

        Args:
            timestamp: The `ServerTimestamp` (usually a protobuf message containing
                seconds and nanos) received from the remote endpoint.
            context: Optional. The `grpc.aio.ServicerContext` for a gRPC call.
                If provided and desynchronization fails, the call will be
                aborted.

        Returns:
            A local `datetime` object representing the server timestamp in UTC.
            Returns `None` if desynchronization is not possible. If `context` was
            provided and desynchronization failed, the gRPC call would have been
            aborted before returning `None`.
        """

    @abstractmethod
    async def deregister_caller(self) -> None:
        """
        Performs cleanup and resource release when the associated caller is
        deregistered.

        Subclasses should implement this to handle any necessary cleanup
        when an endpoint is no longer active or considered valid. This might
        include releasing resources, stopping related tasks, or notifying
        other components. This method is expected to be called when the runtime
        determines the caller associated with this processor should be removed.
        """

    @overload
    async def process_data(self, data: DataTypeT, timestamp: datetime) -> None:
        """Processes incoming data with an explicit `datetime` timestamp.

        Args:
            data: The data item of type `DataTypeT` to process.
            timestamp: The `datetime` object associated with the data. It is
                assumed to be an aware datetime object (e.g., in UTC).
        """

    @overload
    async def process_data(
        self,
        data: DataTypeT,
        timestamp: ServerTimestamp,
        context: grpc.aio.ServicerContext | None = None,
    ) -> None:
        """Processes incoming data with a `ServerTimestamp`.

        The `ServerTimestamp` is first desynchronized to a local `datetime`
        object using the `desynchronize` method. If desynchronization fails
        and a `context` is provided, the gRPC call associated with the context
        may be aborted.

        Args:
            data: The data item of type `DataTypeT` to process.
            timestamp: The `ServerTimestamp` associated with the data.
            context: Optional. The `grpc.aio.ServicerContext` for a gRPC call, used
                for potentially aborting the call if timestamp desynchronization
                fails.
        """

    async def process_data(
        self,
        data: DataTypeT,
<<<<<<< HEAD
        timestamp: datetime | ServerTimestamp | None = None,
        context: grpc.aio.ServicerContext | None = None,
=======
        timestamp: datetime | ServerTimestamp,
        context: Optional[grpc.aio.ServicerContext] = None,
>>>>>>> 5bb656b8
    ) -> None:
        """Processes incoming data, handling timestamp normalization and delegation.

        This method serves as the primary entry point for data. It normalizes
        the provided timestamp:
        - If `timestamp` is a `ServerTimestamp`, it is desynchronized to a local
          UTC `datetime` object using the `desynchronize` method. If
          desynchronization fails (returns `None`) and a `grpc.aio.ServicerContext`
          is provided, the gRPC call is aborted with `grpc.StatusCode.INVALID_ARGUMENT`.
        - If `timestamp` is already a `datetime` object, it is used directly. It
          is expected to be an aware datetime object, preferably in UTC.

        After timestamp normalization, this method calls the abstract `_process_data`
        method with the data and the normalized `datetime` timestamp.

        Args:
            data: The data item (of generic type `DataTypeT`) to process.
            timestamp: The timestamp associated with the data. Can be a `datetime`
                object, a `ServerTimestamp`, or `None` (in which case, current
                UTC time is used). Defaults to `None`.
            context: Optional. The `grpc.aio.ServicerContext` for the current
                gRPC call. If provided and timestamp desynchronization from a
                `ServerTimestamp` fails, the gRPC call will be aborted.
        """
        assert timestamp is not None

        actual_timestamp: datetime
        if isinstance(timestamp, ServerTimestamp):
            maybe_timestamp = await self.desynchronize(timestamp, context)
            if maybe_timestamp is None:
                if context:
                    await context.abort(
                        grpc.StatusCode.INVALID_ARGUMENT,
                        "Invalid ServerTimestamp Provided",
                    )
                return
            actual_timestamp = maybe_timestamp
        else:  # Is already a datetime object
            actual_timestamp = timestamp

        await self._process_data(data, actual_timestamp)

    @abstractmethod
    async def _process_data(self, data: DataTypeT, timestamp: datetime) -> None:
        """
        Processes the data item with its fully synchronized and normalized
        `datetime`.

        Subclasses must implement this method to define the specific business logic
        for handling the incoming data and its associated `datetime` timestamp.
        The timestamp provided to this method is guaranteed to be a `datetime` object.

        Args:
            data: The data item of type `DataTypeT` to be processed.
            timestamp: The synchronized and normalized `datetime` object (UTC)
                associated with the data.
        """

    @abstractmethod
    def __aiter__(
        self,
    ) -> AsyncIterator[list[SerializableAnnotatedInstance[EventTypeT]]]:
        """Returns an asynchronous iterator for events specific to this endpoint.

        Subclasses must implement this to provide a mechanism for consuming
        a stream of events (e.g., `SerializableAnnotatedInstance[EventTypeT]`)
        that are relevant to the caller associated with this processor.
        The iterator should yield lists of events.
        """<|MERGE_RESOLUTION|>--- conflicted
+++ resolved
@@ -8,13 +8,8 @@
 
 from abc import ABC, abstractmethod
 from collections.abc import AsyncIterator
-<<<<<<< HEAD
-from datetime import datetime, timezone
+from datetime import datetime
 from typing import Generic, TypeVar, overload
-=======
-from datetime import datetime
-from typing import Generic, List, Optional, TypeVar, overload
->>>>>>> 5bb656b8
 
 import grpc
 
@@ -135,13 +130,8 @@
     async def process_data(
         self,
         data: DataTypeT,
-<<<<<<< HEAD
-        timestamp: datetime | ServerTimestamp | None = None,
+        timestamp: datetime | ServerTimestamp,
         context: grpc.aio.ServicerContext | None = None,
-=======
-        timestamp: datetime | ServerTimestamp,
-        context: Optional[grpc.aio.ServicerContext] = None,
->>>>>>> 5bb656b8
     ) -> None:
         """Processes incoming data, handling timestamp normalization and delegation.
 
