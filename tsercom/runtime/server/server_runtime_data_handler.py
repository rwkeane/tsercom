--- conflicted
+++ resolved
@@ -91,13 +91,7 @@
         self.__id_tracker.add(caller_id, endpoint, port)
         return self._create_data_processor(caller_id, self.__clock)
 
-<<<<<<< HEAD
-    def _unregister_caller(
-        self, caller_id: CallerIdentifier
-    ) -> bool:  # Changed return type to bool
-=======
     def _unregister_caller(self, caller_id: CallerIdentifier) -> bool:
->>>>>>> 2bfe6971
         """Handles unregistration of a caller.
 
         In this server implementation, this method is currently a no-op.
@@ -107,14 +101,7 @@
         Args:
             caller_id: The `CallerIdentifier` of the caller to unregister.
         """
-        # Keep all CallerID instances around, so a connection can be
-        # re-established with the same id (if reconnection possible).
-<<<<<<< HEAD
-        return False  # Return bool
-=======
-        # Return true if the ID was known, false otherwise, but do not remove from id_tracker.
-        return self.__id_tracker.has_id(caller_id)
->>>>>>> 2bfe6971
+        return False 
 
     def _try_get_caller_id(
         self, endpoint: str, port: int
