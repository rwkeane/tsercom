--- conflicted
+++ resolved
@@ -66,10 +66,6 @@
                 f"Got service_type={service_type}, other_config={'<Provided>' if other_config is not None else None}."
             )
 
-<<<<<<< HEAD
-        # Handle the delegating option (copy constructor).
-=======
->>>>>>> f3d1b39e
         if other_config is not None:
             # Call __init__ directly to bypass overload resolution issues with self-recursion
             # and to correctly set private attributes of the new instance.
