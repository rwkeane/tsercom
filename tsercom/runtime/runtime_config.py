"""Configuration parameters for Tsercom runtimes.

This module defines `ServiceType` to distinguish between client and server
runtimes, and `RuntimeConfig` to encapsulate various settings used during
runtime initialization and operation. These settings include the service type,
data aggregation mechanisms, timeouts, and security configurations.
"""

from enum import Enum
from typing import Generic, Literal, Optional, TypeVar, overload

from tsercom.data.remote_data_aggregator import RemoteDataAggregator
from tsercom.rpc.grpc_util.channel_auth_config import BaseChannelAuthConfig

# ExposedData import removed as DataTypeT is no longer bound to it here.
DataTypeT = TypeVar("DataTypeT")
# EventTypeT was defined but not used in this file, so removing unless needed elsewhere.


class ServiceType(Enum):
    """Defines the operational mode of a Tsercom runtime.

    Attributes:
        CLIENT: Indicates the runtime operates as a client, typically connecting
            to a remote server or service, receiving a `CallerIdentifier` from it,
            and synchronizing its clock with the remote.
        SERVER: Indicates the runtime operates as a server, typically accepting
            connections, assigning `CallerIdentifier`s to clients, and acting as
            the authoritative time source.
    """

    CLIENT = 0
    SERVER = 1


class RuntimeConfig(Generic[DataTypeT]):
    """Holds configuration parameters for initializing a Tsercom runtime.

    This class encapsulates settings such as the service type (client or server),
    an optional client for a remote data aggregator, data timeout values,
    minimum send frequency for events, and channel authentication configurations.

    Instances can be created either by providing individual configuration
    parameters or by cloning an existing `RuntimeConfig` object.

    Type Args:
        DataTypeT: The generic type of data objects that runtimes configured
            with this object will handle.
    """

    @overload
    def __init__(
        self,
        service_type: ServiceType,
        *,
<<<<<<< HEAD
        data_aggregator_client: RemoteDataAggregator.Client | None = None,
        timeout_seconds: int | None = 60,
        min_send_frequency_seconds: float | None = None,
        auth_config: BaseChannelAuthConfig | None = None,
=======
        data_aggregator_client: Optional[RemoteDataAggregator.Client] = None,
        timeout_seconds: Optional[int] = 60,
        min_send_frequency_seconds: Optional[float] = None,
        auth_config: Optional[BaseChannelAuthConfig] = None,
        max_queued_responses_per_endpoint: int = 1000,
        max_ipc_queue_size: Optional[int] = None,
        is_ipc_blocking: bool = True,
        data_reader_sink_is_lossy: bool = True,
>>>>>>> 4a526656
    ):
        """Initializes with ServiceType enum and optional configurations.

        Args:
            service_type: The operational mode as a `ServiceType` enum.
            data_aggregator_client: Optional client for data aggregation.
            timeout_seconds: Data timeout in seconds. Defaults to 60.
            min_send_frequency_seconds: Minimum event send interval.
            auth_config: Optional channel authentication configuration.
            max_queued_responses_per_endpoint: The maximum number of responses
                that can be queued from a single remote endpoint. Defaults to 1000.
            max_ipc_queue_size: The maximum size of core inter-process communication
                queues. `None` or non-positive means unbounded. Defaults to `None`.
            is_ipc_blocking: Whether IPC queue `put` operations should block if the
                queue is full. Defaults to True (blocking). If False, operations
                may be lossy if the queue is full.
            data_reader_sink_is_lossy: Controls if the `DataReaderSink` used by
                `RemoteRuntimeFactory` is lossy. Defaults to True.
        """
        ...

    @overload
    def __init__(
        self,
        service_type: Literal["Client", "Server"],
        *,
<<<<<<< HEAD
        data_aggregator_client: RemoteDataAggregator.Client | None = None,
        timeout_seconds: int | None = 60,
        min_send_frequency_seconds: float | None = None,
        auth_config: BaseChannelAuthConfig | None = None,
=======
        data_aggregator_client: Optional[RemoteDataAggregator.Client] = None,
        timeout_seconds: Optional[int] = 60,
        min_send_frequency_seconds: Optional[float] = None,
        auth_config: Optional[BaseChannelAuthConfig] = None,
        max_queued_responses_per_endpoint: int = 1000,
        max_ipc_queue_size: Optional[int] = None,
        is_ipc_blocking: bool = True,
        data_reader_sink_is_lossy: bool = True,
>>>>>>> 4a526656
    ):
        """Initializes with service type as string and optional configurations.

        Args:
            service_type: The operational mode as "Client" or "Server".
            data_aggregator_client: Optional client for data aggregation.
            timeout_seconds: Data timeout in seconds. Defaults to 60.
            min_send_frequency_seconds: Minimum event send interval.
            auth_config: Optional channel authentication configuration.
            max_queued_responses_per_endpoint: The maximum number of responses
                that can be queued from a single remote endpoint. Defaults to 1000.
            max_ipc_queue_size: The maximum size of core inter-process communication
                queues. `None` or non-positive means unbounded. Defaults to `None`.
            is_ipc_blocking: Whether IPC queue `put` operations should block if the
                queue is full. Defaults to True (blocking). If False, operations
                may be lossy if the queue is full.
            data_reader_sink_is_lossy: Controls if the `DataReaderSink` used by
                `RemoteRuntimeFactory` is lossy. Defaults to True.
        """
        ...

    @overload
    def __init__(self, *, other_config: "RuntimeConfig[DataTypeT]"):
        """Initializes by cloning settings from another RuntimeConfig instance.

        Args:
            other_config: An existing `RuntimeConfig` instance to clone.
                All other parameters will be ignored if this is provided.
        """
        ...

    def __init__(
        self,
        service_type: Literal["Client", "Server"] | ServiceType | None = None,
        *,
        other_config: Optional["RuntimeConfig[DataTypeT]"] = None,
<<<<<<< HEAD
        data_aggregator_client: RemoteDataAggregator.Client | None = None,
        timeout_seconds: int | None = 60,
        min_send_frequency_seconds: float | None = None,
        auth_config: BaseChannelAuthConfig | None = None,
=======
        data_aggregator_client: Optional[RemoteDataAggregator.Client] = None,
        timeout_seconds: Optional[int] = 60,
        min_send_frequency_seconds: Optional[float] = None,
        auth_config: Optional[BaseChannelAuthConfig] = None,
        max_queued_responses_per_endpoint: int = 1000,
        max_ipc_queue_size: Optional[int] = None,
        is_ipc_blocking: bool = True,
        data_reader_sink_is_lossy: bool = True,
>>>>>>> 4a526656
    ):
        """Initializes the RuntimeConfig.

        This constructor is overloaded. You can initialize either by specifying
        `service_type` along with other optional parameters, or by providing
        an `other_config` instance to clone its settings.

        Args:
            service_type: The operational mode of the runtime. Can be specified
                as a `ServiceType` enum member (e.g., `ServiceType.CLIENT`) or
                as a string literal ("Client" or "Server"). Must be provided if
                `other_config` is not.
            other_config: An existing `RuntimeConfig` instance from which to
                copy all configuration settings. If provided, `service_type` and
                other direct configuration arguments must not be set.
            data_aggregator_client: An optional client for a
                `RemoteDataAggregator`. This is used if the runtime needs to
                interact with a remote data aggregation service. The client
                should be parameterized with `DataTypeT`.
            timeout_seconds: Optional. The timeout duration in seconds for data
                items. If `None`, data does not time out. Defaults to 60 seconds.
            min_send_frequency_seconds: Optional. The minimum time interval,
                in seconds, between the dispatch of event batches. This can be
                used to control the rate of event processing or transmission.
                If `None`, there is no minimum frequency enforced at this level.
            auth_config: Optional. A `BaseChannelAuthConfig` instance defining
                the authentication and encryption settings for gRPC channels
                created by the runtime. If `None`, insecure channels may be used.
            max_queued_responses_per_endpoint: The maximum number of responses
                that can be queued from a single remote endpoint. This helps
                prevent a single misbehaving or very active endpoint from
                overwhelming the system's memory by queuing too many unprocessed
                responses. Defaults to 1000.
            max_ipc_queue_size: The maximum size for core inter-process
                communication (IPC) queues (e.g., `multiprocessing.Queue`).
                If `None` or a non-positive integer, the queue size is considered
                unbounded (platform-dependent default). Defaults to `None`.
            is_ipc_blocking: Determines if `put` operations on core IPC queues
                should block when the queue is full (`True`) or be non-blocking
                and potentially lossy (`False`). Defaults to `True`.
            data_reader_sink_is_lossy: Controls whether the `DataReaderSink`
                (typically used in split-process scenarios by `RemoteRuntimeFactory`)
                should drop data if its internal queue is full (True, lossy),
                or raise an error (False, non-lossy). Defaults to `True`.

        Raises:
            ValueError: If `service_type` and `other_config` are not mutually
                exclusive (i.e., both are provided or neither is provided).
                Also raised if `service_type` is a string and not "Client"
                or "Server".
            TypeError: If `service_type` is provided but is not a `ServiceType`
                enum member or a valid string literal.
        """
        if (service_type is None) == (other_config is None):
            other_config_str = "<Provided>" if other_config is not None else None
            raise ValueError(
                "Exactly one of 'service_type' or 'other_config' must be "
                f"provided. Got service_type={service_type}, "
                f"other_config={other_config_str}."
            )

        if other_config is not None:
            RuntimeConfig.__init__(
                self,
                service_type=other_config.service_type_enum,  # Use enum for
                # internal consistency
                data_aggregator_client=other_config.data_aggregator_client,
                timeout_seconds=other_config.timeout_seconds,
                min_send_frequency_seconds=other_config.min_send_frequency_seconds,
                auth_config=other_config.auth_config,
                max_queued_responses_per_endpoint=other_config.max_queued_responses_per_endpoint,
                max_ipc_queue_size=other_config.max_ipc_queue_size,
                is_ipc_blocking=other_config.is_ipc_blocking,
                data_reader_sink_is_lossy=other_config.data_reader_sink_is_lossy,
            )
            return

        # Ensure service_type is not None due to the initial check, then validate
        # and assign.
        assert service_type is not None
        if isinstance(service_type, str):
            if (
                service_type.lower() == "client"
            ):  # Case-insensitive for string convenience
                self.__service_type: ServiceType = ServiceType.CLIENT
            elif service_type.lower() == "server":
                self.__service_type = ServiceType.SERVER
            else:
                raise ValueError(
                    f"Invalid service_type string: '{service_type}'. "
                    "Must be 'Client' or 'Server'."
                )
        elif isinstance(service_type, ServiceType):
            self.__service_type = service_type
        else:
            # This path should ideally not be hit if type hints are respected,
            # but provides a runtime safeguard.
            raise TypeError(
                f"Unsupported service_type: {type(service_type)}. "
                "Must be ServiceType enum or string ('Client'/'Server')."
            )

<<<<<<< HEAD
        self.__data_aggregator_client: RemoteDataAggregator.Client | None = (
            data_aggregator_client
        )
        self.__timeout_seconds: int | None = timeout_seconds
        self.__auth_config: BaseChannelAuthConfig | None = auth_config
        self.__min_send_frequency_seconds: float | None = min_send_frequency_seconds
=======
        self.__data_aggregator_client: Optional[
            RemoteDataAggregator.Client  # Removed [DataTypeT]
        ] = data_aggregator_client
        self.__timeout_seconds: Optional[int] = timeout_seconds
        self.__auth_config: Optional[BaseChannelAuthConfig] = auth_config
        self.__min_send_frequency_seconds: Optional[float] = min_send_frequency_seconds
        self.__max_queued_responses_per_endpoint: int = (
            max_queued_responses_per_endpoint
        )
        self.__max_ipc_queue_size: Optional[int] = max_ipc_queue_size
        self.__is_ipc_blocking: bool = is_ipc_blocking
        self.__data_reader_sink_is_lossy: bool = data_reader_sink_is_lossy
>>>>>>> 4a526656

    def is_client(self) -> bool:
        """Checks if the runtime is configured to operate as a client.

        A client runtime typically initiates connections, may receive a
        `CallerIdentifier` from a server, and synchronizes its time with servers.

        Returns:
            True if the `service_type` is `ServiceType.CLIENT`, False otherwise.
        """
        return self.__service_type == ServiceType.CLIENT

    def is_server(self) -> bool:
        """Checks if the runtime is configured to operate as a server.

        A server runtime typically accepts connections, assigns `CallerIdentifier`s
        to connecting clients, and acts as the authoritative source for time
        synchronization.

        Note:
            This Tsercom "server" role is distinct from a gRPC server. For example,
            a gRPC server process might host a Tsercom client runtime if it needs
            to connect to another Tsercom service.

        Returns:
            True if the `service_type` is `ServiceType.SERVER`, False otherwise.
        """
        return self.__service_type == ServiceType.SERVER

    @property
    def service_type_enum(self) -> ServiceType:
        """The configured `ServiceType` (CLIENT or SERVER) for the runtime."""
        # __service_type is guaranteed to be ServiceType enum after __init__
        return self.__service_type

    @property
    def data_aggregator_client(
        self,
    ) -> RemoteDataAggregator.Client | None:
        """The configured client for a `RemoteDataAggregator`, if any.

        Returns:
            The `RemoteDataAggregator.Client` instance, or `None` if no data
            aggregator client is configured.
        """
        return self.__data_aggregator_client

    @property
    def timeout_seconds(self) -> int | None:
        """The timeout duration in seconds for data items.

        Returns:
            The timeout in seconds, or `None` if data items should not time out.
        """
        return self.__timeout_seconds

    @property
    def min_send_frequency_seconds(self) -> float | None:
        """The minimum configured interval for sending/processing event batches.

        Returns:
            The minimum send frequency in seconds, or `None` if no such
            minimum is set at this configuration level.
        """
        return self.__min_send_frequency_seconds

    @property
    def auth_config(self) -> BaseChannelAuthConfig | None:
        """The channel authentication configuration.

        Returns:
            A `BaseChannelAuthConfig` instance defining security settings for
            gRPC channels, or `None` if insecure channels are to be used or
            no specific auth configuration is provided.
        """
        return self.__auth_config

    @property
    def max_queued_responses_per_endpoint(self) -> int:
        """The max number of responses to queue from a single remote endpoint.

        This limit applies to the internal `asyncio.Queue` used by the
        `AsyncPoller` within data handlers for each connected endpoint. It
        controls how many data items (responses) can be buffered from a
        specific remote source before new items might be dropped or cause
        backpressure, depending on the queue's behavior when full.

        Returns:
            The maximum number of responses that can be queued per endpoint.
        """
        return self.__max_queued_responses_per_endpoint

    @property
    def max_ipc_queue_size(self) -> Optional[int]:
        """The maximum size of core inter-process communication queues.

        This value is used for the `maxsize` parameter of `multiprocessing.Queue`
        or `torch.multiprocessing.Queue` instances used for core IPC.
        If `None` or a non-positive integer, the queue is effectively unbounded
        (platform-dependent default size).

        Returns:
            The configured maximum size for IPC queues, or `None` for unbounded.
        """
        return self.__max_ipc_queue_size

    @property
    def is_ipc_blocking(self) -> bool:
        """Whether IPC queue `put` operations are blocking or potentially lossy.

        If True (default), `put()` operations on full IPC queues will block until
        space is available. If False, `put()` may be non-blocking (e.g., using
        `put_nowait` or a timeout of 0) and could drop items if the queue is full.

        Returns:
            True if IPC queue puts are blocking, False otherwise.
        """
        return self.__is_ipc_blocking

    @property
    def data_reader_sink_is_lossy(self) -> bool:
        """Controls if the `DataReaderSink` is lossy.

        This affects `DataReaderSink` instances, typically used in split-process
        runtimes (via `RemoteRuntimeFactory`), determining their behavior when
        their internal queue is full.

        Returns:
            True if the sink should be lossy, False otherwise.
        """
        return self.__data_reader_sink_is_lossy<|MERGE_RESOLUTION|>--- conflicted
+++ resolved
@@ -53,21 +53,14 @@
         self,
         service_type: ServiceType,
         *,
-<<<<<<< HEAD
         data_aggregator_client: RemoteDataAggregator.Client | None = None,
         timeout_seconds: int | None = 60,
         min_send_frequency_seconds: float | None = None,
         auth_config: BaseChannelAuthConfig | None = None,
-=======
-        data_aggregator_client: Optional[RemoteDataAggregator.Client] = None,
-        timeout_seconds: Optional[int] = 60,
-        min_send_frequency_seconds: Optional[float] = None,
-        auth_config: Optional[BaseChannelAuthConfig] = None,
         max_queued_responses_per_endpoint: int = 1000,
         max_ipc_queue_size: Optional[int] = None,
         is_ipc_blocking: bool = True,
         data_reader_sink_is_lossy: bool = True,
->>>>>>> 4a526656
     ):
         """Initializes with ServiceType enum and optional configurations.
 
@@ -94,21 +87,14 @@
         self,
         service_type: Literal["Client", "Server"],
         *,
-<<<<<<< HEAD
         data_aggregator_client: RemoteDataAggregator.Client | None = None,
         timeout_seconds: int | None = 60,
         min_send_frequency_seconds: float | None = None,
         auth_config: BaseChannelAuthConfig | None = None,
-=======
-        data_aggregator_client: Optional[RemoteDataAggregator.Client] = None,
-        timeout_seconds: Optional[int] = 60,
-        min_send_frequency_seconds: Optional[float] = None,
-        auth_config: Optional[BaseChannelAuthConfig] = None,
         max_queued_responses_per_endpoint: int = 1000,
         max_ipc_queue_size: Optional[int] = None,
         is_ipc_blocking: bool = True,
         data_reader_sink_is_lossy: bool = True,
->>>>>>> 4a526656
     ):
         """Initializes with service type as string and optional configurations.
 
@@ -145,21 +131,14 @@
         service_type: Literal["Client", "Server"] | ServiceType | None = None,
         *,
         other_config: Optional["RuntimeConfig[DataTypeT]"] = None,
-<<<<<<< HEAD
         data_aggregator_client: RemoteDataAggregator.Client | None = None,
         timeout_seconds: int | None = 60,
         min_send_frequency_seconds: float | None = None,
         auth_config: BaseChannelAuthConfig | None = None,
-=======
-        data_aggregator_client: Optional[RemoteDataAggregator.Client] = None,
-        timeout_seconds: Optional[int] = 60,
-        min_send_frequency_seconds: Optional[float] = None,
-        auth_config: Optional[BaseChannelAuthConfig] = None,
         max_queued_responses_per_endpoint: int = 1000,
         max_ipc_queue_size: Optional[int] = None,
         is_ipc_blocking: bool = True,
         data_reader_sink_is_lossy: bool = True,
->>>>>>> 4a526656
     ):
         """Initializes the RuntimeConfig.
 
@@ -262,27 +241,18 @@
                 "Must be ServiceType enum or string ('Client'/'Server')."
             )
 
-<<<<<<< HEAD
         self.__data_aggregator_client: RemoteDataAggregator.Client | None = (
             data_aggregator_client
         )
         self.__timeout_seconds: int | None = timeout_seconds
         self.__auth_config: BaseChannelAuthConfig | None = auth_config
         self.__min_send_frequency_seconds: float | None = min_send_frequency_seconds
-=======
-        self.__data_aggregator_client: Optional[
-            RemoteDataAggregator.Client  # Removed [DataTypeT]
-        ] = data_aggregator_client
-        self.__timeout_seconds: Optional[int] = timeout_seconds
-        self.__auth_config: Optional[BaseChannelAuthConfig] = auth_config
-        self.__min_send_frequency_seconds: Optional[float] = min_send_frequency_seconds
         self.__max_queued_responses_per_endpoint: int = (
             max_queued_responses_per_endpoint
         )
         self.__max_ipc_queue_size: Optional[int] = max_ipc_queue_size
         self.__is_ipc_blocking: bool = is_ipc_blocking
         self.__data_reader_sink_is_lossy: bool = data_reader_sink_is_lossy
->>>>>>> 4a526656
 
     def is_client(self) -> bool:
         """Checks if the runtime is configured to operate as a client.
