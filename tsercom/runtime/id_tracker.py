"""Provides IdTracker for managing bidirectional mappings between CallerIdentifiers and network addresses."""
import threading
from typing import Dict, Optional, overload, Iterator, Tuple

from tsercom.caller_id.caller_identifier import CallerIdentifier


class IdTracker:
    """
    Helper object for creating and managing a thread-safe bidirectional
    dictionary, to map between the local CallerID and the address / port.
    """

    def __init__(self) -> None:
        """Initializes the IdTracker with internal lock and dictionaries."""
        self.__lock = threading.Lock()
        self.__address_to_id: Dict[tuple[str, int], CallerIdentifier] = {}
        self.__id_to_address: Dict[CallerIdentifier, tuple[str, int]] = {}

    @overload
<<<<<<< HEAD
    def try_get(self, id: CallerIdentifier) -> Optional[tuple[str, int]]: # Corrected return type
=======
    def try_get(self, id: CallerIdentifier) -> Optional[tuple[str, int]]:
>>>>>>> f3d1b39e
        pass

    @overload
    def try_get(self, address: str, port: int) -> Optional[CallerIdentifier]:
        pass

    def try_get(
        self,
        id: Optional[CallerIdentifier] = None,
        address: Optional[str] = None,
        port: Optional[int] = None,
    ) -> Optional[tuple[str, int] | CallerIdentifier]:
        """Attempts to retrieve a value from the tracker.

        Can be called either with a `CallerIdentifier` (to get address/port)
        or with an address and port (to get `CallerIdentifier`).

        Args:
            id: The `CallerIdentifier` to look up.
            address: The IP address or hostname to look up.
            port: The port number to look up (required if address is provided).

        Returns:
            A tuple (address, port) if looking up by ID and found.
            A `CallerIdentifier` if looking up by address/port and found.
            `None` if the lookup key is not found.

        Raises:
            ValueError: If incorrect arguments are provided (e.g., both id and address,
                        or address without port).
        """
        if (id is None) == (address is None):
            raise ValueError(
                f"Exactly one of 'id' or 'address' must be provided to try_get. Got id={id}, address={address}."
            )
        if (address is None) != (port is None):
            raise ValueError(
                f"If 'address' is provided, 'port' must also be provided, and vice-versa. Got address={address}, port={port}."
            )

<<<<<<< HEAD
        with self.__lock: # Acquire lock once
=======
        with self.__lock:
>>>>>>> f3d1b39e
            if id is not None:
                return self.__id_to_address.get(id)
            elif address is not None and port is not None: # Ensure port is not None for type safety
                return self.__address_to_id.get((address, port))
        return None # Should not be reached given the initial checks, but as a fallback

    @overload
<<<<<<< HEAD
    def get(self, id: CallerIdentifier) -> tuple[str, int]: # Corrected return type
=======
    def get(self, id: CallerIdentifier) -> tuple[str, int]:
>>>>>>> f3d1b39e
        pass

    @overload
    def get(self, address: str, port: int) -> CallerIdentifier:
        pass

    def get(
        self,
        id: Optional[CallerIdentifier] = None,
        address: Optional[str] = None,
        port: Optional[int] = None,
    ) -> tuple[str, int] | CallerIdentifier:
        """Retrieves a value from the tracker, raising KeyError if not found.

        Can be called either with a `CallerIdentifier` (to get address/port)
        or with an address and port (to get `CallerIdentifier`).

        Args:
            id: The `CallerIdentifier` to look up.
            address: The IP address or hostname to look up.
            port: The port number to look up (required if address is provided).

        Returns:
            A tuple (address, port) if looking up by ID.
            A `CallerIdentifier` if looking up by address/port.

        Raises:
            ValueError: If incorrect arguments are provided.
            KeyError: If the lookup key is not found.
        """
        result = self.try_get(id=id, address=address, port=port) # Use named args for clarity
        if result is None:
            raise KeyError(f"Key not found for query: id={id}, address={address}, port={port}")

        return result # Type of result is correctly inferred by mypy here based on overload

    def add(self, id: CallerIdentifier, address: str, port: int) -> None:
        """Adds a new bidirectional mapping to the tracker.

        Args:
            id: The `CallerIdentifier`.
            address: The IP address or hostname.
            port: The port number.

        Raises:
            KeyError: If the ID or the address/port combination already exists.
        """
        with self.__lock:
            if id in self.__id_to_address:
                raise KeyError(f"ID {id} already exists in tracker.")
            if (address, port) in self.__address_to_id:
                raise KeyError(f"Address ({address}:{port}) already exists in tracker.")

            self.__address_to_id[(address, port)] = id
            self.__id_to_address[id] = (address, port)

    def has_id(self, id: CallerIdentifier) -> bool:
        """Checks if the given `CallerIdentifier` exists in the tracker.

        Args:
            id: The `CallerIdentifier` to check.

        Returns:
            True if the ID exists, False otherwise.
        """
        with self.__lock:
            return id in self.__id_to_address

    def has_address(self, address: str, port: int) -> bool:
        """Checks if the given address and port combination exists in the tracker.

        Args:
            address: The IP address or hostname.
            port: The port number.

        Returns:
            True if the address/port combination exists, False otherwise.
        """
        with self.__lock:
            return (address, port) in self.__address_to_id

    def __len__(self) -> int:
        """Returns the number of mappings in the tracker."""
        with self.__lock:
            # Assertion ensures internal consistency.
            assert len(self.__id_to_address) == len(self.__address_to_id)
            return len(self.__id_to_address)

    def __iter__(self) -> Iterator[CallerIdentifier]:
        """Returns an iterator over the `CallerIdentifier`s in the tracker.

        Note: This iterates over a copy of the keys if modification during
        iteration is a concern, or directly if thread-safety is ensured by the lock.
        Current implementation iterates directly over the dictionary's iterator,
        which is safe due to the lock in typical use cases but might behave
        unexpectedly if the lock is released and reacquired by another thread
        modifying the dictionary *during* the iteration of a single __next__ call.
        However, for simple iteration loops, the lock protects the whole loop.
        """
        with self.__lock:
<<<<<<< HEAD
            # To be perfectly safe for all iteration patterns, one might iterate over a copy:
            # return iter(list(self.__id_to_address.keys()))
=======
>>>>>>> f3d1b39e
            # But for most common loops, this direct iteration is fine under the lock.
            return iter(self.__id_to_address)

    def remove(self, id: CallerIdentifier) -> bool:
        """
        Removes the given CallerIdentifier and its associated address/port
        from the tracker.
        Returns True if the id was found and removed, False otherwise.
        """
        with self.__lock:
            if id not in self.__id_to_address:
                return False

            address_port_tuple = self.__id_to_address[id]
            del self.__id_to_address[id]
            if address_port_tuple in self.__address_to_id:
                del self.__address_to_id[address_port_tuple]
            # It's possible that the address_port_tuple is not in __address_to_id
            # if there was some inconsistency, but we prioritize removing the id.
            # Consider logging a warning here if such a state is unexpected.
            return True<|MERGE_RESOLUTION|>--- conflicted
+++ resolved
@@ -18,11 +18,7 @@
         self.__id_to_address: Dict[CallerIdentifier, tuple[str, int]] = {}
 
     @overload
-<<<<<<< HEAD
-    def try_get(self, id: CallerIdentifier) -> Optional[tuple[str, int]]: # Corrected return type
-=======
     def try_get(self, id: CallerIdentifier) -> Optional[tuple[str, int]]:
->>>>>>> f3d1b39e
         pass
 
     @overload
@@ -63,11 +59,7 @@
                 f"If 'address' is provided, 'port' must also be provided, and vice-versa. Got address={address}, port={port}."
             )
 
-<<<<<<< HEAD
-        with self.__lock: # Acquire lock once
-=======
         with self.__lock:
->>>>>>> f3d1b39e
             if id is not None:
                 return self.__id_to_address.get(id)
             elif address is not None and port is not None: # Ensure port is not None for type safety
@@ -75,11 +67,7 @@
         return None # Should not be reached given the initial checks, but as a fallback
 
     @overload
-<<<<<<< HEAD
-    def get(self, id: CallerIdentifier) -> tuple[str, int]: # Corrected return type
-=======
     def get(self, id: CallerIdentifier) -> tuple[str, int]:
->>>>>>> f3d1b39e
         pass
 
     @overload
@@ -180,11 +168,6 @@
         However, for simple iteration loops, the lock protects the whole loop.
         """
         with self.__lock:
-<<<<<<< HEAD
-            # To be perfectly safe for all iteration patterns, one might iterate over a copy:
-            # return iter(list(self.__id_to_address.keys()))
-=======
->>>>>>> f3d1b39e
             # But for most common loops, this direct iteration is fine under the lock.
             return iter(self.__id_to_address)
 
