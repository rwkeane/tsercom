from abc import abstractmethod
from collections.abc import AsyncIterator
from datetime import datetime
from typing import Dict, Generic, List, Optional, TypeVar

import grpc

from tsercom.data.annotated_instance import AnnotatedInstance
from tsercom.data.remote_data_reader import RemoteDataReader
from tsercom.runtime.endpoint_data_processor import EndpointDataProcessor
from tsercom.runtime.runtime_data_handler import RuntimeDataHandler
from tsercom.data.serializable_annotated_instance import (
    SerializableAnnotatedInstance,
)
from tsercom.caller_id.caller_identifier import CallerIdentifier
from tsercom.rpc.grpc.addressing import get_client_ip, get_client_port
from tsercom.threading.async_poller import AsyncPoller
from tsercom.timesync.common.proto import ServerTimestamp
from tsercom.timesync.common.synchronized_clock import SynchronizedClock

TEventType = TypeVar("TEventType")
TDataType = TypeVar("TDataType")


class RuntimeDataHandlerBase(
    Generic[TDataType, TEventType], RuntimeDataHandler[TDataType, TEventType]
):
    def __init__(
        self,
        data_reader: RemoteDataReader[AnnotatedInstance[TDataType]],
        event_source: AsyncPoller[SerializableAnnotatedInstance[TEventType]],
    ):
        super().__init__()
        self.__data_reader = data_reader
        self.__event_source = event_source

    def register_caller(
        self,
        caller_id: CallerIdentifier,
        endpoint: Optional[str] = None,
        port: Optional[int] = None,
        context: Optional[grpc.aio.ServicerContext] = None,
    ) -> EndpointDataProcessor | None:
        if (endpoint is None) == (context is None):
            raise ValueError(
                "Exactly one of 'endpoint'/'port' combination or 'context' must be provided to register_caller. "
                f"Got endpoint={endpoint}, context={'<Provided>' if context is not None else None}."
            )
        # This check implies that if endpoint is not None, port must not be None.
        # And if endpoint is None, port must be None.
        if (port is None) != (endpoint is None):
            raise ValueError(
                "If 'endpoint' is provided, 'port' must also be provided. If 'endpoint' is None, 'port' must also be None. "
                f"Got endpoint={endpoint}, port={port}."
            )

        if context is not None:
<<<<<<< HEAD
            if not isinstance(context, grpc.aio.ServicerContext):
                raise TypeError(
                    f"Expected context to be an instance of grpc.aio.ServicerContext, but got {type(context).__name__}."
                )
            endpoint = get_client_ip(context)
            port = get_client_port(context)
=======
            assert isinstance(context, grpc.aio.ServicerContext)
            endpoint = get_client_ip(caller_id) 
            port = get_client_port(caller_id) 
>>>>>>> 937da850
            if endpoint is None:
                # If endpoint is None, we cannot register the caller.
                # This case is already handled by returning None.
                return None
            if port is None:
                # If port is None, but endpoint was determined, this indicates an unexpected issue.
                raise ValueError(
                    f"Could not determine client port from context for endpoint {endpoint}."
                )

        return self._register_caller(caller_id, endpoint, port)

    def get_data_iterator(
        self,
    ) -> AsyncIterator[
        Dict[CallerIdentifier, List[SerializableAnnotatedInstance]]
    ]:
        return self

    def check_for_caller_id(
        self, endpoint: str, port: int
    ) -> CallerIdentifier | None:
        return self._try_get_caller_id(endpoint, port)

    async def _on_data_ready(self, data: AnnotatedInstance[TDataType]):
        if self.__data_reader is None:
            # This case should ideally not be hit if initialization is correct
            # Consider logging an error or raising if it's an invalid state
            return
        # DataReaderSink._on_data_ready is synchronous
        self.__data_reader._on_data_ready(data)

    @abstractmethod
    def _register_caller(
        self, caller_id: CallerIdentifier, endpoint: str, port: int
    ) -> EndpointDataProcessor:
        pass

    @abstractmethod
    def _unregister_caller(self, caller_id: CallerIdentifier) -> bool:
        pass

    @abstractmethod
    def _try_get_caller_id(
        self, endpoint: str, port: int
    ) -> CallerIdentifier | None:
        pass

    async def __anext__(
        self,
    ) -> Dict[CallerIdentifier, List[SerializableAnnotatedInstance]]:
        return await self.__event_source.__anext__()

    async def __aiter__(
        self,
    ) -> AsyncIterator[
        Dict[CallerIdentifier, List[SerializableAnnotatedInstance]]
    ]:
        return self

    def _create_data_processor(
        self, caller_id: CallerIdentifier, clock: SynchronizedClock
    ):
        return RuntimeDataHandlerBase.__DataProcessorImpl(self, caller_id, clock)


    class __DataProcessorImpl(EndpointDataProcessor):
        def __init__(
            self,
            data_handler: "RuntimeDataHandlerBase", 
            caller_id: CallerIdentifier,
            clock: SynchronizedClock, 
        ):
            super().__init__(caller_id)
            self.__data_handler = data_handler
            self.__clock = clock

        async def desynchronize(self, timestamp: ServerTimestamp) -> datetime:
            return self.__clock.desync(timestamp)

        async def deregister_caller(self):
            self.__data_handler._unregister_caller(self.caller_id)

        async def _process_data(self, data: TDataType, timestamp: datetime):
            wrapped_data = AnnotatedInstance(data, self.caller_id, timestamp)
            await self.__data_handler._on_data_ready(wrapped_data)<|MERGE_RESOLUTION|>--- conflicted
+++ resolved
@@ -55,18 +55,13 @@
             )
 
         if context is not None:
-<<<<<<< HEAD
             if not isinstance(context, grpc.aio.ServicerContext):
                 raise TypeError(
                     f"Expected context to be an instance of grpc.aio.ServicerContext, but got {type(context).__name__}."
                 )
             endpoint = get_client_ip(context)
             port = get_client_port(context)
-=======
-            assert isinstance(context, grpc.aio.ServicerContext)
-            endpoint = get_client_ip(caller_id) 
-            port = get_client_port(caller_id) 
->>>>>>> 937da850
+
             if endpoint is None:
                 # If endpoint is None, we cannot register the caller.
                 # This case is already handled by returning None.
