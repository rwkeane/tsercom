--- conflicted
+++ resolved
@@ -121,11 +121,7 @@
     def get_data_iterator(
         self,
     ) -> AsyncIterator[
-<<<<<<< HEAD
-        Dict[CallerIdentifier, List[SerializableAnnotatedInstance[TEventType]]] # Corrected type hint
-=======
         Dict[CallerIdentifier, List[SerializableAnnotatedInstance[TEventType]]]
->>>>>>> f3d1b39e
     ]:
         """Returns an async iterator for event data, grouped by CallerIdentifier.
 
@@ -163,11 +159,7 @@
     @abstractmethod
     def _register_caller(
         self, caller_id: CallerIdentifier, endpoint: str, port: int
-<<<<<<< HEAD
-    ) -> EndpointDataProcessor[TDataType]: # Corrected return type
-=======
     ) -> EndpointDataProcessor[TDataType]:
->>>>>>> f3d1b39e
         """Template method for subclass-specific caller registration logic.
 
         Args:
@@ -209,11 +201,7 @@
 
     async def __anext__(
         self,
-<<<<<<< HEAD
-    ) -> Dict[CallerIdentifier, List[SerializableAnnotatedInstance[TEventType]]]: # Corrected type hint
-=======
     ) -> Dict[CallerIdentifier, List[SerializableAnnotatedInstance[TEventType]]]:
->>>>>>> f3d1b39e
         """Retrieves the next batch of events from the event source.
 
         Implements the async iterator protocol.
@@ -223,11 +211,7 @@
     async def __aiter__(
         self,
     ) -> AsyncIterator[
-<<<<<<< HEAD
-        Dict[CallerIdentifier, List[SerializableAnnotatedInstance[TEventType]]] # Corrected type hint
-=======
         Dict[CallerIdentifier, List[SerializableAnnotatedInstance[TEventType]]]
->>>>>>> f3d1b39e
     ]:
         """Returns self as the async iterator for events.
 
@@ -237,11 +221,7 @@
 
     def _create_data_processor(
         self, caller_id: CallerIdentifier, clock: SynchronizedClock
-<<<<<<< HEAD
     ) -> EndpointDataProcessor[TDataType]: # Corrected return type
-=======
-    ) -> EndpointDataProcessor[TDataType]:
->>>>>>> f3d1b39e
         """Factory method to create a concrete `EndpointDataProcessor`.
 
         Args:
@@ -254,11 +234,7 @@
         return RuntimeDataHandlerBase.__DataProcessorImpl(self, caller_id, clock)
 
 
-<<<<<<< HEAD
-    class __DataProcessorImpl(EndpointDataProcessor[TDataType]): # Added generic type
-=======
     class __DataProcessorImpl(EndpointDataProcessor[TDataType]):
->>>>>>> f3d1b39e
         """Concrete implementation of `EndpointDataProcessor` for `RuntimeDataHandlerBase`.
 
         This nested class handles data desynchronization, caller deregistration,
@@ -266,11 +242,7 @@
         """
         def __init__(
             self,
-<<<<<<< HEAD
-            data_handler: "RuntimeDataHandlerBase[TDataType, TEventType]", # Added generic types
-=======
             data_handler: "RuntimeDataHandlerBase[TDataType, TEventType]",
->>>>>>> f3d1b39e
             caller_id: CallerIdentifier,
             clock: SynchronizedClock,
         ):
