"""Defines the abstract base class for runtime factory creators."""

from abc import ABC, abstractmethod
from typing import TypeVar, Tuple, Generic # Added Tuple and Generic

from tsercom.api.runtime_handle import RuntimeHandle
from tsercom.runtime.runtime_factory import RuntimeFactory
from tsercom.runtime.runtime_initializer import RuntimeInitializer

# Type variable for data, typically bound by some base data class.
TDataType = TypeVar("TDataType")
# Type variable for events.
TEventType = TypeVar("TEventType")


class RuntimeFactoryFactory(ABC, Generic[TDataType, TEventType]):
    """Abstract base class for factories that create RuntimeFactory instances.

    This class provides a common interface for creating different types of
    runtime factories (e.g., local, remote) and managing their associated handles.
    It uses a client callback mechanism to notify when a handle is ready.
    """

    class Client(Generic[TDataType, TEventType]):
        """Interface for clients of RuntimeFactoryFactory.

        Clients implement this interface to receive notifications when a
        RuntimeHandle is ready after a factory creation.
        """
        @abstractmethod
        def _on_handle_ready(
            self, handle: RuntimeHandle[TDataType, TEventType]
        ) -> None:
            """Callback invoked when a RuntimeHandle has been successfully created.

            Args:
                handle: The newly created RuntimeHandle.
            """
            pass

    def __init__(self) -> None:
        """Initializes the RuntimeFactoryFactory."""
        # The ABCMeta.__init__ is called implicitly.
        super().__init__()

    @abstractmethod
    def _create_pair(
        self, initializer: RuntimeInitializer[TDataType, TEventType]
    ) -> Tuple[
        RuntimeHandle[TDataType, TEventType],
        RuntimeFactory[TDataType, TEventType],
    ]:
        """Abstract method to create a RuntimeHandle and its corresponding RuntimeFactory.

        Subclasses must implement this method to provide the specific logic for
        instantiating a handle and a factory based on the provided initializer.

        Args:
            initializer: The RuntimeInitializer containing configuration for the runtime.

        Returns:
            A tuple containing the created RuntimeHandle and the RuntimeFactory.
        """
        pass

    def create_factory(
        self,
        client: "RuntimeFactoryFactory.Client[TDataType, TEventType]",
        initializer: RuntimeInitializer[TDataType, TEventType],
    ) -> RuntimeFactory[TDataType, TEventType]:
<<<<<<< HEAD
        """Creates a RuntimeFactory and notifies the client when its handle is ready.

        This method orchestrates the creation of a runtime handle and factory pair
        using the `_create_pair` method, then informs the client via the
        `_on_handle_ready` callback.

        Args:
            client: The client instance that will be notified when the handle is ready.
            initializer: The RuntimeInitializer to configure the new factory and handle.

        Returns:
            The created RuntimeFactory instance.
        
        Raises:
            AssertionError: If the client is None or not an instance of
                            RuntimeFactoryFactory.Client.
        """
        # Ensure the client is valid before proceeding.
        assert client is not None, "Client cannot be None."
        assert isinstance(client, RuntimeFactoryFactory.Client), \
            f"Client must be an instance of RuntimeFactoryFactory.Client, got {type(client)}"
=======
        if client is None:
            raise ValueError("Client argument cannot be None for create_factory.")
        if not isinstance(client, RuntimeFactoryFactory.Client):
            raise TypeError(f"Client must be an instance of RuntimeFactoryFactory.Client, got {type(client).__name__}.")
>>>>>>> 0c72c93b

        # Delegate to the subclass's implementation to create the handle and factory.
        handle, factory = self._create_pair(initializer)
        
        # Notify the client that the handle is ready.
        client._on_handle_ready(handle)
        
        return factory<|MERGE_RESOLUTION|>--- conflicted
+++ resolved
@@ -68,7 +68,6 @@
         client: "RuntimeFactoryFactory.Client[TDataType, TEventType]",
         initializer: RuntimeInitializer[TDataType, TEventType],
     ) -> RuntimeFactory[TDataType, TEventType]:
-<<<<<<< HEAD
         """Creates a RuntimeFactory and notifies the client when its handle is ready.
 
         This method orchestrates the creation of a runtime handle and factory pair
@@ -87,15 +86,10 @@
                             RuntimeFactoryFactory.Client.
         """
         # Ensure the client is valid before proceeding.
-        assert client is not None, "Client cannot be None."
-        assert isinstance(client, RuntimeFactoryFactory.Client), \
-            f"Client must be an instance of RuntimeFactoryFactory.Client, got {type(client)}"
-=======
         if client is None:
             raise ValueError("Client argument cannot be None for create_factory.")
         if not isinstance(client, RuntimeFactoryFactory.Client):
             raise TypeError(f"Client must be an instance of RuntimeFactoryFactory.Client, got {type(client).__name__}.")
->>>>>>> 0c72c93b
 
         # Delegate to the subclass's implementation to create the handle and factory.
         handle, factory = self._create_pair(initializer)
