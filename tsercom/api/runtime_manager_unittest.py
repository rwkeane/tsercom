--- conflicted
+++ resolved
@@ -109,14 +109,6 @@
             return_value=None,
             autospec=True,
         )
-<<<<<<< HEAD
-        # Patch the __init__ method of the target class
-        mock_sff_init = mocker.patch(
-            "tsercom.api.split_process.split_runtime_factory_factory.SplitRuntimeFactoryFactory.__init__",
-            return_value=None,  # __init__ should return None
-            autospec=True,  # Ensures the mock has the same signature as the original __init__
-        )
-=======
         # Patch the SplitRuntimeFactoryFactory class
         mock_sff_class = mocker.patch(
             "tsercom.api.runtime_manager.SplitRuntimeFactoryFactory",  # Patched where RuntimeManager imports it
@@ -131,7 +123,6 @@
         type(mock_sff_instance).multiprocessing_context = PropertyMock(
             return_value=mock_mp_context
         )
->>>>>>> 28b73a1c
 
         mock_pc_constructor = mocker.patch(
             "tsercom.api.runtime_manager.ProcessCreator", autospec=True
@@ -149,15 +140,6 @@
         manager: RuntimeManager[Any, Any] = RuntimeManager(is_testing=True)
 
         mock_tw.assert_called_once()
-<<<<<<< HEAD
-        mock_lff_init.assert_called_once_with(mocker.ANY, mock_thread_pool)
-        # SplitRuntimeFactoryFactory __init__ no longer takes IPC params directly from RuntimeManager
-        mock_sff_init.assert_called_once_with(
-            mocker.ANY,  # self
-            thread_pool=mock_thread_pool,
-            thread_watcher=mock_thread_watcher_instance,
-            # max_ipc_queue_size and is_ipc_blocking are no longer passed here
-=======
         mock_lff_init.assert_called_once_with(
             mocker.ANY, mock_thread_pool
         )  # __init__ of LocalRFF
@@ -165,7 +147,6 @@
         # Check that SplitRuntimeFactoryFactory class was instantiated
         mock_sff_class.assert_called_once_with(
             mock_thread_pool, mock_thread_watcher_instance
->>>>>>> 28b73a1c
         )
         # Check that ProcessCreator was instantiated with the context from the SFF instance
         mock_pc_constructor.assert_called_once_with(context=mock_mp_context)
