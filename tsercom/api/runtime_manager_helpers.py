--- conflicted
+++ resolved
@@ -1,15 +1,9 @@
 """Helper classes for RuntimeManager: process creation, factories."""
 
 import logging
-<<<<<<< HEAD
-from collections.abc import Callable
-from multiprocessing import Process
-from typing import Any
-=======
 import multiprocessing  # Ensure multiprocessing is imported fully
 from multiprocessing.context import BaseContext  # For type hinting context
-from typing import Any, Callable, Optional, Tuple, cast
->>>>>>> 5bb656b8
+from typing import Any, Callable, Tuple, cast
 
 from tsercom.api.split_process.split_process_error_watcher_source import (
     SplitProcessErrorWatcherSource,
@@ -41,18 +35,12 @@
         self._context: BaseContext = context
 
     def create_process(
-<<<<<<< HEAD
-        self, target: Callable[..., Any], args: tuple[Any, ...], daemon: bool
-    ) -> Process | None:
-        """Creates and returns a multiprocessing.Process.
-=======
         self,
         target: Callable[..., Any],
         args: Tuple[Any, ...],
         daemon: bool,
-    ) -> Optional[multiprocessing.Process]:
+    ) -> multiprocessing.Process | None:
         """Creates and returns a multiprocessing.Process using the stored context.
->>>>>>> 5bb656b8
 
         Args:
             target: Callable for the new process's run() method.
