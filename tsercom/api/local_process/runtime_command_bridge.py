"""Defines the RuntimeCommandBridge for relaying commands to a Runtime instance."""

from threading import Lock
from typing import Any, Optional # Added Optional for type hinting

from tsercom.api.runtime_command import RuntimeCommand
from tsercom.runtime.runtime import Runtime
from tsercom.threading.aio.aio_utils import run_on_event_loop
from tsercom.threading.atomic import Atomic


class RuntimeCommandBridge:
    """A bridge to asynchronously relay start/stop commands to a Runtime.

    This class handles the scenario where commands (like start or stop) might
    be issued before the actual Runtime instance is available. It stores the
    last command and executes it once the Runtime is set.
    """
    def __init__(self) -> None:
        """Initializes the RuntimeCommandBridge."""
        # Stores the last command received if the runtime is not yet set.
        self.__state: Atomic[Optional[RuntimeCommand]] = Atomic[Optional[RuntimeCommand]](None)

        # The Runtime instance, to be set later.
        self.__runtime: Optional[Runtime[Any, Any]] = None
        # Mutex to protect access to the __runtime attribute.
        self.__runtime_mutex: Lock = Lock()

    def set_runtime(self, runtime: Runtime[Any, Any]) -> None:
        """Sets the Runtime instance and executes any pending command.

        This method should only be called once. If a command (start/stop) was
        issued before the runtime was set, that command is executed now.

        Args:
            runtime: The Runtime instance to be managed by this bridge.

        Raises:
            AssertionError: If the runtime has already been set.
        """
        with self.__runtime_mutex:
<<<<<<< HEAD
            # Ensure runtime is set only once.
            assert self.__runtime is None, "Runtime already set"
=======
            if self.__runtime is not None:
                raise RuntimeError("Runtime has already been set and cannot be changed.")
>>>>>>> 0c72c93b
            self.__runtime = runtime

            # Check for and execute any pending command.
            pending_command = self.__state.get()
            if pending_command is None:
                return
            elif pending_command == RuntimeCommand.kStart:
                # Asynchronously start the runtime.
                run_on_event_loop(runtime.start_async)
            elif pending_command == RuntimeCommand.kStop:
                # Asynchronously stop the runtime.
                run_on_event_loop(runtime.stop)
            
            # Clear the pending command after execution.
            self.__state.set(None)


    def start(self) -> None:
        """Requests the Runtime to start.

        If the Runtime instance is already set, it's started asynchronously.
        Otherwise, the start command is stored and executed when the
        Runtime is set.
        """
        with self.__runtime_mutex:
            if self.__runtime is None:
                # Runtime not yet available, store the command.
                self.__state.set(RuntimeCommand.kStart)
            else:
                # Runtime available, start it directly.
                run_on_event_loop(self.__runtime.start_async)

    def stop(self) -> None:
        """Requests the Runtime to stop.

        If the Runtime instance is already set, it's stopped asynchronously.
        Otherwise, the stop command is stored and executed when the
        Runtime is set.
        """
        with self.__runtime_mutex:
            if self.__runtime is None:
                # Runtime not yet available, store the command.
                self.__state.set(RuntimeCommand.kStop)
            else:
                # Runtime available, stop it directly.
                run_on_event_loop(self.__runtime.stop)<|MERGE_RESOLUTION|>--- conflicted
+++ resolved
@@ -39,13 +39,9 @@
             AssertionError: If the runtime has already been set.
         """
         with self.__runtime_mutex:
-<<<<<<< HEAD
             # Ensure runtime is set only once.
-            assert self.__runtime is None, "Runtime already set"
-=======
             if self.__runtime is not None:
                 raise RuntimeError("Runtime has already been set and cannot be changed.")
->>>>>>> 0c72c93b
             self.__runtime = runtime
 
             # Check for and execute any pending command.
