"""Manages the creation and lifecycle of Tsercom runtimes."""

from asyncio import AbstractEventLoop
from concurrent.futures import Future
from functools import partial
from multiprocessing import Process
from typing import Any, Generic, List, TypeVar, Optional # Added Optional

from tsercom.api.initialization_pair import InitializationPair
from tsercom.api.local_process.local_runtime_factory_factory import (
    LocalRuntimeFactoryFactory,
)
from tsercom.api.runtime_factory_factory import RuntimeFactoryFactory
from tsercom.api.split_process.split_runtime_factory_factory import (
    SplitRuntimeFactoryFactory,
)
from tsercom.api.runtime_handle import RuntimeHandle
from tsercom.api.split_process.split_process_error_watcher_source import (
    SplitProcessErrorWatcherSource,
)
from tsercom.runtime.runtime_factory import RuntimeFactory
from tsercom.runtime.runtime_initializer import RuntimeInitializer

# Imports for runtime_main are moved into methods (start_in_process, start_out_of_process)
# to break potential circular dependencies between manager and main execution modules.
from tsercom.threading.aio.aio_utils import get_running_loop_or_none
from tsercom.threading.aio.global_event_loop import (
    create_tsercom_event_loop_from_watcher,
    set_tsercom_event_loop,
)
from tsercom.threading.error_watcher import ErrorWatcher
from tsercom.threading.multiprocess.multiprocess_queue_factory import (
    create_multiprocess_queues,
)
from tsercom.threading.thread_watcher import ThreadWatcher
from tsercom.util.is_running_tracker import IsRunningTracker

# Type variables for generic RuntimeHandle and related classes.
TDataType = TypeVar("TDataType")
TEventType = TypeVar("TEventType")


class RuntimeManager(ErrorWatcher):
    """Manages the lifecycle of Tsercom runtimes.

    This class is responsible for creating runtimes from `RuntimeInitializer`
    instances. It handles the complexities of starting runtimes either in the
    current process or in a separate process, along with associated error
    monitoring and propagation.
    """

    def __init__(self, *, is_testing: bool = False) -> None:
        """Initializes the RuntimeManager.

        Args:
            is_testing: If True, configures some operations for testing purposes,
                        such as making out-of-process runtimes daemonic.
        """
        super().__init__()

        # Stores pairs of Futures and their corresponding RuntimeInitializers.
        self.__initializers: list[InitializationPair[Any, Any]] = []
        # Tracks if the manager has started processing runtimes.
        self.__has_started: IsRunningTracker = IsRunningTracker()

        # Manages threads created by this manager.
        self.__thread_watcher: ThreadWatcher = ThreadWatcher()
        # Watches for errors, either from local threads or a remote process.
        self.__error_watcher: Optional[ErrorWatcher] = None
        # Holds the remote process instance if started out-of-process.
        self.__process: Optional[Process] = None

        self.__is_testing: bool = is_testing

    @property
    def has_started(self) -> bool:
        """Indicates whether this manager instance is currently running.

        This method is thread-safe.

        Returns:
            True if the manager has started, False otherwise.
        """
        return self.__has_started.get()

    def register_runtime_initializer(
        self, runtime_initializer: RuntimeInitializer[TDataType, TEventType]
    ) -> Future[RuntimeHandle[TDataType, TEventType]]:
        """Registers a RuntimeInitializer to be managed.

        This method must be called before any of the start methods
        (`start_in_process`, `start_out_of_process`) are invoked.

        Args:
            runtime_initializer: The initializer for the runtime to be created.

        Returns:
            A Future that will be populated with the RuntimeHandle once the
            runtime is initialized.
        
        Raises:
            AssertionError: If called after the manager has started.
        """
<<<<<<< HEAD
        # Ensure initializers are registered only before starting.
        assert not self.has_started, "Cannot register initializers after starting."
=======
        if self.has_started:
            raise RuntimeError("Cannot register runtime initializer after the manager has started.")
>>>>>>> 0c72c93b

        handle_future = Future[RuntimeHandle[TDataType, TEventType]]()
        pair = InitializationPair[TDataType, TEventType](
            handle_future, runtime_initializer
        )
        self.__initializers.append(pair)

        return handle_future

    async def start_in_process_async(
        self,
    ) -> List[RuntimeHandle[Any, Any]]:
        """Creates and starts all registered runtimes in the current process.

        Tsercom operations will run on the event loop from which this method
        is called. The actual `RuntimeHandle` instances are provided via the
        Futures returned by `register_runtime_initializer`.

        Returns:
            A list of RuntimeHandles for all initialized runtimes.
            Note: This return seems inconsistent with the mechanism of
            populating Futures. The primary way to get handles is via the
            Futures from `register_runtime_initializer`. This method's
            return might be an aggregation for convenience if implemented,
            but current `start_in_process` doesn't return handles.
            *Self-correction during implementation: The original code for `start_in_process`
            does not return handles. The handles are obtained via the futures.
            The method should return `None` if `start_in_process` returns `None`.
            Given `start_in_process` returns `None`, this async wrapper should also return `None`.
            The docstring of the original method `start_in_process` was misleading.
            I will adjust this method's return type to `None` and clarify its docstring.

        Raises:
            AssertionError: If no event loop is running.
        """
        running_loop = get_running_loop_or_none()
<<<<<<< HEAD
        assert running_loop is not None, "No running event loop found for start_in_process_async."
        # The `start_in_process` method doesn't return handles directly.
        # Handles are obtained via the Futures.
        self.start_in_process(running_loop)
        # Collect handles from futures for convenience, if desired by original intent.
        # However, the current start_in_process doesn't facilitate this directly.
        # For now, aligning with start_in_process's void return.
        # If handles were to be returned, it would look like:
        # return [pair.handle_future.result() for pair in self.__initializers]
        return [pair.handle_future.result(timeout=0) for pair in self.__initializers if pair.handle_future.done()]

=======
        if running_loop is None:
            raise RuntimeError("Could not determine the current running event loop for start_in_process_async.")
        return self.start_in_process(running_loop)
>>>>>>> 0c72c93b

    def start_in_process(
        self,
        runtime_event_loop: AbstractEventLoop,
    ) -> None:
        """Creates and starts all registered runtimes in the current process.

        Tsercom operations are run on the provided `runtime_event_loop`.
        RuntimeHandles are provided via the Futures returned by
        `register_runtime_initializer`.

        Args:
            runtime_event_loop: The asyncio event loop on which Tsercom
                                operations will run.
        
        Raises:
            AssertionError: If called after the manager has started.
        """
<<<<<<< HEAD
        assert not self.has_started, "Manager has already started."
=======
        Creates Runtimes from all registered RuntimeInitializer instances, and
        then starts each created instance, all in the current process. These
        created instances are then returned. Tsercom operations are run on the
        provided event loop.
        """
        if self.has_started:
            raise RuntimeError("RuntimeManager has already been started.")
>>>>>>> 0c72c93b
        self.__has_started.start()

        # Basic initialization for in-process execution.
        set_tsercom_event_loop(runtime_event_loop)
        self.__error_watcher = self.__thread_watcher # Local errors managed by ThreadWatcher.

        # Create factories for local process runtimes.
        thread_pool = (
            self.__thread_watcher.create_tracked_thread_pool_executor(
                max_workers=1 # Single worker for sequential factory creation.
            )
        )
        factory_factory = LocalRuntimeFactoryFactory(thread_pool)
        factories = self.__create_factories(factory_factory)

        # Import and run the main initialization sequence for runtimes.
        # Import is deferred to avoid circular dependencies.
        from tsercom.runtime.runtime_main import (
            initialize_runtimes,
        )

        initialize_runtimes(
            self.__thread_watcher, factories, is_testing=self.__is_testing
        )

    def start_out_of_process(self, start_as_daemon: bool = False) -> None:
        """Creates and starts registered runtimes in a new, separate process.

        RuntimeHandles (obtained from `register_runtime_initializer`) are used
        to forward commands to these remote runtimes. Data is received via
        their `RemoteDataAggregator`.

        Args:
            start_as_daemon: If True, the new process will be a daemon process.
                             Daemonic processes are typically used for background
                             tasks and are terminated when the main program exits.
        
        Raises:
            AssertionError: If called after the manager has started.
        """
<<<<<<< HEAD
        assert not self.has_started, "Manager has already started."
=======
        Creates runtimes from all registered RuntimeInitializer instances, and
        then starts each creaed instance in a new process separate from the
        current process. Commands to such runtimes are forwarded from the
        returned Runtime instances, and data received from it can be accessed
        through the RemoteDataAggregator instance available in it.
        """
        if self.has_started:
            raise RuntimeError("RuntimeManager has already been started.")
>>>>>>> 0c72c93b
        self.__has_started.start()

        # Set up a minimal local Tsercom event loop, primarily for utilities.
        create_tsercom_event_loop_from_watcher(self.__thread_watcher)

        # Prepare for inter-process error communication.
        error_sink, error_source = create_multiprocess_queues()
        self.__error_watcher = SplitProcessErrorWatcherSource(
            self.__thread_watcher, error_source
        )
        self.__error_watcher.start() # Start listening for errors from the remote process.

        # Create factories for split-process runtimes.
        thread_pool = (
            self.__thread_watcher.create_tracked_thread_pool_executor(
                max_workers=1 # Single worker for sequential factory creation.
            )
        )
        factory_factory = SplitRuntimeFactoryFactory(
            thread_pool, self.__thread_watcher
        )
        factories = self.__create_factories(factory_factory)

        # Import and prepare the main function for the remote process.
        # Import is deferred to avoid circular dependencies.
        from tsercom.runtime.runtime_main import (
            remote_process_main,
        )

        # Configure and start the new process.
        self.__process = Process(
            target=partial(
                remote_process_main,
                factories,
                error_sink, # Provide the error queue to the remote process.
                is_testing=self.__is_testing,
            ),
            # Test processes or explicit daemons are set as daemonic.
            daemon=start_as_daemon or self.__is_testing,
        )
        self.__process.start()

    def run_until_exception(self) -> None:
        """Blocks execution until an exception is raised by any managed runtime.

        This method is thread-safe. It re-raises the caught exception in the
        calling thread.

        Raises:
            Any exception propagated from the managed runtimes.
            AssertionError: If the manager hasn't started or error watcher isn't set.
        """
<<<<<<< HEAD
        assert self.has_started, "Manager has not been started."
        assert self.__error_watcher is not None, "Error watcher not initialized."
=======
        Runs the current thread until an exception as been raised, throwing the
        exception upon receipt. This method is thread-safe and can be called
        from any thread.
        """
        if not self.has_started:
            # Added this check for consistency, as __error_watcher depends on has_started
            raise RuntimeError("RuntimeManager has not been started.")
        if self.__error_watcher is None:
            raise RuntimeError("Error watcher is not available. Ensure the RuntimeManager has been properly started.")
>>>>>>> 0c72c93b

        # Delegate to ThreadWatcher to wait for and propagate exceptions.
        self.__thread_watcher.run_until_exception()

    def check_for_exception(self) -> None:
        """Checks for and re-raises any exceptions from managed runtimes.

        If an exception has been caught from any runtime, this method re-raises
        it in the calling thread. Otherwise, it does nothing. This method is
        thread-safe.

        Raises:
            Any exception propagated from the managed runtimes.
            AssertionError: If called when manager started but error watcher isn't set.
        """
        if not self.has_started:
            return # No exceptions to check if not started.

<<<<<<< HEAD
        assert self.__error_watcher is not None, "Error watcher not initialized but manager started."
=======
        if self.__error_watcher is None:
            # This implies it wasn't started correctly or state is corrupted.
            raise RuntimeError("Error watcher is not available. Ensure the RuntimeManager has been properly started.")
>>>>>>> 0c72c93b

        # Delegate to ThreadWatcher to check and propagate exceptions.
        self.__thread_watcher.check_for_exception()

    def __create_factories(
        self, factory_factory: RuntimeFactoryFactory[Any, Any]
    ) -> List[RuntimeFactory[Any, Any]]:
        """Creates runtime factories using the provided factory_factory.

        Iterates through all registered `InitializationPair`s and uses the
        `factory_factory` to create a `RuntimeFactory` for each. The associated
        `RuntimeHandle` Future within each pair is populated by a
        `RuntimeFuturePopulator` client.

        Args:
            factory_factory: The `RuntimeFactoryFactory` (e.g., local or split)
                             to use for creating individual `RuntimeFactory` instances.

        Returns:
            A list of created `RuntimeFactory` instances.
        """
        results: List[RuntimeFactory[Any, Any]] = []
        for pair in self.__initializers:
            # The RuntimeFuturePopulator acts as the client to receive the handle.
            client = RuntimeFuturePopulator[Any, Any](pair.handle_future)
            factory = factory_factory.create_factory(
                client,
                pair.initializer,
            )
            results.append(factory)
        return results


class RuntimeFuturePopulator(
    RuntimeFactoryFactory.Client[TDataType, TEventType], Generic[TDataType, TEventType]
):
    """A client that populates a Future with a RuntimeHandle when ready.

    This class implements the `RuntimeFactoryFactory.Client` interface. Its sole
    purpose is to set the result of a provided `Future` when the
    `_on_handle_ready` callback is invoked with the `RuntimeHandle`.
    """
    def __init__(self, future: Future[RuntimeHandle[TDataType, TEventType]]) -> None:
        """Initializes the RuntimeFuturePopulator.

        Args:
            future: The `Future` object that will be populated with the
                    `RuntimeHandle`.
        """
        self.__future: Future[RuntimeHandle[TDataType, TEventType]] = future

    def _on_handle_ready(self, handle: RuntimeHandle[TDataType, TEventType]) -> None:
        """Callback invoked when the RuntimeHandle is ready.

        This method sets the provided `handle` as the result of the `Future`
        stored during initialization.

        Args:
            handle: The `RuntimeHandle` that has been successfully created.
        """
        # Set the RuntimeHandle on the future, notifying waiters.
        self.__future.set_result(handle)<|MERGE_RESOLUTION|>--- conflicted
+++ resolved
@@ -101,13 +101,9 @@
         Raises:
             AssertionError: If called after the manager has started.
         """
-<<<<<<< HEAD
         # Ensure initializers are registered only before starting.
-        assert not self.has_started, "Cannot register initializers after starting."
-=======
         if self.has_started:
             raise RuntimeError("Cannot register runtime initializer after the manager has started.")
->>>>>>> 0c72c93b
 
         handle_future = Future[RuntimeHandle[TDataType, TEventType]]()
         pair = InitializationPair[TDataType, TEventType](
@@ -144,11 +140,14 @@
             AssertionError: If no event loop is running.
         """
         running_loop = get_running_loop_or_none()
-<<<<<<< HEAD
-        assert running_loop is not None, "No running event loop found for start_in_process_async."
+        
+        if running_loop is None:
+            raise RuntimeError("Could not determine the current running event loop for start_in_process_async.")
+            
         # The `start_in_process` method doesn't return handles directly.
         # Handles are obtained via the Futures.
         self.start_in_process(running_loop)
+        
         # Collect handles from futures for convenience, if desired by original intent.
         # However, the current start_in_process doesn't facilitate this directly.
         # For now, aligning with start_in_process's void return.
@@ -156,12 +155,6 @@
         # return [pair.handle_future.result() for pair in self.__initializers]
         return [pair.handle_future.result(timeout=0) for pair in self.__initializers if pair.handle_future.done()]
 
-=======
-        if running_loop is None:
-            raise RuntimeError("Could not determine the current running event loop for start_in_process_async.")
-        return self.start_in_process(running_loop)
->>>>>>> 0c72c93b
-
     def start_in_process(
         self,
         runtime_event_loop: AbstractEventLoop,
@@ -179,17 +172,8 @@
         Raises:
             AssertionError: If called after the manager has started.
         """
-<<<<<<< HEAD
-        assert not self.has_started, "Manager has already started."
-=======
-        Creates Runtimes from all registered RuntimeInitializer instances, and
-        then starts each created instance, all in the current process. These
-        created instances are then returned. Tsercom operations are run on the
-        provided event loop.
-        """
         if self.has_started:
             raise RuntimeError("RuntimeManager has already been started.")
->>>>>>> 0c72c93b
         self.__has_started.start()
 
         # Basic initialization for in-process execution.
@@ -218,9 +202,11 @@
     def start_out_of_process(self, start_as_daemon: bool = False) -> None:
         """Creates and starts registered runtimes in a new, separate process.
 
-        RuntimeHandles (obtained from `register_runtime_initializer`) are used
-        to forward commands to these remote runtimes. Data is received via
-        their `RemoteDataAggregator`.
+        Creates runtimes from all registered RuntimeInitializer instances, and
+        then starts each created instance in a new process separate from the
+        current process. Commands to such runtimes are forwarded from the
+        returned Runtime instances, and data received from it can be accessed
+        through the RemoteDataAggregator instance available in it.
 
         Args:
             start_as_daemon: If True, the new process will be a daemon process.
@@ -230,18 +216,9 @@
         Raises:
             AssertionError: If called after the manager has started.
         """
-<<<<<<< HEAD
-        assert not self.has_started, "Manager has already started."
-=======
-        Creates runtimes from all registered RuntimeInitializer instances, and
-        then starts each creaed instance in a new process separate from the
-        current process. Commands to such runtimes are forwarded from the
-        returned Runtime instances, and data received from it can be accessed
-        through the RemoteDataAggregator instance available in it.
-        """
         if self.has_started:
             raise RuntimeError("RuntimeManager has already been started.")
->>>>>>> 0c72c93b
+            
         self.__has_started.start()
 
         # Set up a minimal local Tsercom event loop, primarily for utilities.
@@ -286,28 +263,23 @@
 
     def run_until_exception(self) -> None:
         """Blocks execution until an exception is raised by any managed runtime.
-
-        This method is thread-safe. It re-raises the caught exception in the
-        calling thread.
-
-        Raises:
-            Any exception propagated from the managed runtimes.
-            AssertionError: If the manager hasn't started or error watcher isn't set.
-        """
-<<<<<<< HEAD
-        assert self.has_started, "Manager has not been started."
-        assert self.__error_watcher is not None, "Error watcher not initialized."
-=======
+        
         Runs the current thread until an exception as been raised, throwing the
         exception upon receipt. This method is thread-safe and can be called
         from any thread.
+
+        This method is thread-safe. It re-raises the caught exception in the
+        calling thread.
+
+        Raises:
+            Any exception propagated from the managed runtimes.
+            AssertionError: If the manager hasn't started or error watcher isn't set.
         """
         if not self.has_started:
             # Added this check for consistency, as __error_watcher depends on has_started
             raise RuntimeError("RuntimeManager has not been started.")
         if self.__error_watcher is None:
             raise RuntimeError("Error watcher is not available. Ensure the RuntimeManager has been properly started.")
->>>>>>> 0c72c93b
 
         # Delegate to ThreadWatcher to wait for and propagate exceptions.
         self.__thread_watcher.run_until_exception()
@@ -326,13 +298,9 @@
         if not self.has_started:
             return # No exceptions to check if not started.
 
-<<<<<<< HEAD
-        assert self.__error_watcher is not None, "Error watcher not initialized but manager started."
-=======
         if self.__error_watcher is None:
             # This implies it wasn't started correctly or state is corrupted.
             raise RuntimeError("Error watcher is not available. Ensure the RuntimeManager has been properly started.")
->>>>>>> 0c72c93b
 
         # Delegate to ThreadWatcher to check and propagate exceptions.
         self.__thread_watcher.check_for_exception()
