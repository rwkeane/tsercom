--- conflicted
+++ resolved
@@ -48,20 +48,10 @@
     ServerAuthGrpcChannelFactory,
 )
 from tsercom.rpc.grpc_util.transport.pinned_server_auth_grpc_channel_factory import (
-    PinnedServerAuthGrpcChannelFactory,
-<<<<<<< HEAD
-)  # Added
-from tsercom.rpc.grpc_util.transport.client_auth_grpc_channel_factory import (
-    ClientAuthGrpcChannelFactory,
-)  # Added
-
-# Removed duplicated import of ClientAuthGrpcChannelFactory by ensuring only one import line exists
-=======
 )
 from tsercom.rpc.grpc_util.transport.client_auth_grpc_channel_factory import (
     ClientAuthGrpcChannelFactory,
 )
->>>>>>> 2bfe6971
 from tsercom.rpc.common.channel_info import (
     ChannelInfo,
 )
@@ -1500,10 +1490,6 @@
         common_name="Test Root CA S3 NoServerValidation"
     )
     server_cn = "localhost"
-<<<<<<< HEAD
-    # Server cert (client won't validate it, but server needs one)
-=======
->>>>>>> 2bfe6971
     server_cert_pem, server_key_pem = generate_signed_certificate(
         ca_cert_pem,
         ca_key_pem,
@@ -1511,10 +1497,6 @@
         sans=["DNS:localhost", "IP:127.0.0.1"],
         is_server=True,
     )
-<<<<<<< HEAD
-    # Client cert (signed by the same CA for simplicity for server to verify)
-=======
->>>>>>> 2bfe6971
     client_cert_pem, client_key_pem = generate_signed_certificate(
         ca_cert_pem,
         ca_key_pem,
@@ -1526,45 +1508,22 @@
     host, port, returned_server_cn = await secure_async_test_server_factory(
         server_key_pem=server_key_pem,
         server_cert_pem=server_cert_pem,
-<<<<<<< HEAD
-        client_ca_cert_pem=ca_cert_pem,  # Server needs this to validate the client cert
-        require_client_auth=server_requires_client_auth,  # Corrected: use the parameterized value
-=======
         client_ca_cert_pem=ca_cert_pem,
         require_client_auth=server_requires_client_auth,
->>>>>>> 2bfe6971
         server_cn=server_cn,
     )
     assert returned_server_cn == server_cn
 
-<<<<<<< HEAD
-    # Client factory: provides client certs, but no root_ca_cert_pem for server validation.
-    factory = ClientAuthGrpcChannelFactory(
-        client_cert_pem=client_cert_pem,
-        client_key_pem=client_key_pem,
-        root_ca_cert_pem=None,  # Explicitly None: client does not validate server cert
-        # When not validating server cert, override might not be needed or could interfere.
-        # Let's try with None, assuming client won't care about server's expected CN.
-        server_hostname_override=None,
-=======
     factory = ClientAuthGrpcChannelFactory(
         client_cert_pem=client_cert_pem,
         client_key_pem=client_key_pem,
         root_ca_cert_pem=None,
-        server_hostname_override=server_cn,
->>>>>>> 2bfe6971
+        server_hostname_override=None,
     )
 
     channel_info: Optional[ChannelInfo] = None
     try:
         channel_info = await factory.find_async_channel(host, port)
-<<<<<<< HEAD
-        # Expect connection failure in both cases (server_requires_client_auth=True/False)
-        # because the client is presenting a certificate, and the server is failing to verify it
-        # when the client itself is not performing server validation (root_ca_cert_pem=None).
-        # This seems to be a consistent behavior observed.
-=======
->>>>>>> 2bfe6971
         assert channel_info is None, (
             f"ClientAuth with NoServerValidation by client unexpectedly connected. "
             f"server_requires_client_auth={server_requires_client_auth}. "
@@ -1576,13 +1535,7 @@
         )
 
     finally:
-<<<<<<< HEAD
-        if (
-            channel_info and channel_info.channel
-        ):  # Should not be reached if assert above holds
-=======
         if channel_info and channel_info.channel:
->>>>>>> 2bfe6971
             await channel_info.channel.close()
 
 
@@ -1598,10 +1551,6 @@
         common_name="Test Root CA S3 mTLS"
     )
     server_cn = "localhost"
-<<<<<<< HEAD
-    # Server cert signed by CA
-=======
->>>>>>> 2bfe6971
     server_cert_pem, server_key_pem = generate_signed_certificate(
         ca_cert_pem,
         ca_key_pem,
@@ -1609,10 +1558,6 @@
         sans=["DNS:localhost", "IP:127.0.0.1"],
         is_server=True,
     )
-<<<<<<< HEAD
-    # Client cert signed by the same CA
-=======
->>>>>>> 2bfe6971
     client_cert_pem, client_key_pem = generate_signed_certificate(
         ca_cert_pem,
         ca_key_pem,
@@ -1624,29 +1569,16 @@
     host, port, returned_server_cn = await secure_async_test_server_factory(
         server_key_pem=server_key_pem,
         server_cert_pem=server_cert_pem,
-<<<<<<< HEAD
-        client_ca_cert_pem=ca_cert_pem,  # Server uses this CA to verify client
-        require_client_auth=True,  # Server requires client cert
-=======
         client_ca_cert_pem=ca_cert_pem,
         require_client_auth=True,
->>>>>>> 2bfe6971
         server_cn=server_cn,
     )
     assert returned_server_cn == server_cn
 
-<<<<<<< HEAD
-    # Client factory: provides client certs AND the root_ca_cert_pem for server validation.
-    factory = ClientAuthGrpcChannelFactory(
-        client_cert_pem=client_cert_pem,
-        client_key_pem=client_key_pem,
-        root_ca_cert_pem=ca_cert_pem,  # Client trusts the CA that signed server's cert
-=======
     factory = ClientAuthGrpcChannelFactory(
         client_cert_pem=client_cert_pem,
         client_key_pem=client_key_pem,
         root_ca_cert_pem=ca_cert_pem,
->>>>>>> 2bfe6971
         server_hostname_override=server_cn,
     )
 
@@ -1659,10 +1591,6 @@
         assert (
             channel_info.channel is not None
         ), "ChannelInfo has no channel object"
-<<<<<<< HEAD
-        # assert channel_info.is_secure, "Channel should be secure" # Removed
-=======
->>>>>>> 2bfe6971
 
         request = TestConnectionCall()
         response = await channel_info.channel.unary_unary(
@@ -1687,17 +1615,9 @@
     """
     Tests Scenario 3: Client uses its cert, tries to validate server, but server's CA is untrusted by client.
     """
-<<<<<<< HEAD
-    # CA that signs server's and client's actual certificates
     actual_ca_cert_pem, actual_ca_key_pem = generate_ca_certificate(
         common_name="Actual CA S3 UntrustedServer"
     )
-    # Different CA that the client will (wrongly) use to try and verify the server
-=======
-    actual_ca_cert_pem, actual_ca_key_pem = generate_ca_certificate(
-        common_name="Actual CA S3 UntrustedServer"
-    )
->>>>>>> 2bfe6971
     clients_false_trusted_ca_pem, _ = generate_ca_certificate(
         common_name="Client's False Trust CA S3"
     )
@@ -1720,27 +1640,15 @@
     host, port, _ = await secure_async_test_server_factory(
         server_key_pem=server_key_pem,
         server_cert_pem=server_cert_pem,
-<<<<<<< HEAD
-        client_ca_cert_pem=actual_ca_cert_pem,  # Server configured to verify client against actual CA
-=======
         client_ca_cert_pem=actual_ca_cert_pem,
->>>>>>> 2bfe6971
         require_client_auth=True,
         server_cn=server_cn,
     )
 
-<<<<<<< HEAD
-    # Client factory: provides client certs, but trusts the WRONG CA for server validation.
-    factory = ClientAuthGrpcChannelFactory(
-        client_cert_pem=client_cert_pem,
-        client_key_pem=client_key_pem,
-        root_ca_cert_pem=clients_false_trusted_ca_pem,  # Client trusts the wrong CA
-=======
     factory = ClientAuthGrpcChannelFactory(
         client_cert_pem=client_cert_pem,
         client_key_pem=client_key_pem,
         root_ca_cert_pem=clients_false_trusted_ca_pem,
->>>>>>> 2bfe6971
         server_hostname_override=server_cn,
     )
 
@@ -1754,10 +1662,6 @@
             "Client correctly failed to connect (returned None) due to untrusted server CA (ClientAuth)."
         )
     except grpc.aio.AioRpcError as e:
-<<<<<<< HEAD
-        # This path should ideally not be hit if find_async_channel correctly returns None on handshake failure.
-=======
->>>>>>> 2bfe6971
         logger.error(
             f"Connection unexpectedly raised gRPC error (untrusted server CA): {e.code()} - {e.details()}"
         )
@@ -1769,9 +1673,4 @@
             logger.warning(
                 "Closing channel that should not have been successfully created in untrusted server CA test."
             )
-<<<<<<< HEAD
-            await channel_info.channel.close()
-
-=======
-            await channel_info.channel.close()
->>>>>>> 2bfe6971
+            await channel_info.channel.close()