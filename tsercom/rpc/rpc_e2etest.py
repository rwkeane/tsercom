--- conflicted
+++ resolved
@@ -49,19 +49,10 @@
 )
 from tsercom.rpc.grpc_util.transport.pinned_server_auth_grpc_channel_factory import (
     PinnedServerAuthGrpcChannelFactory,
-<<<<<<< HEAD
-)  # Added
-from tsercom.rpc.grpc_util.transport.client_auth_grpc_channel_factory import (
-    ClientAuthGrpcChannelFactory,
-)  # Added
-
-# Removed duplicated import of ClientAuthGrpcChannelFactory by ensuring only one import line exists
-=======
 )
 from tsercom.rpc.grpc_util.transport.client_auth_grpc_channel_factory import (
     ClientAuthGrpcChannelFactory,
 )
->>>>>>> 2bfe6971
 from tsercom.rpc.common.channel_info import (
     ChannelInfo,
 )
@@ -355,12 +346,7 @@
     current_loop = asyncio.get_event_loop()
     set_tsercom_event_loop(current_loop)
     try:
-<<<<<<< HEAD
-        # Start the server. GrpcServicePublisher.start_async schedules the server start.
         await service_publisher.start_async(connect_call)
-=======
-        service_publisher.start_async(connect_call)
->>>>>>> 2bfe6971
 
         port = service_publisher.chosen_port
         if port is None:
@@ -559,12 +545,7 @@
         )
 
     try:
-<<<<<<< HEAD
-        # Start the server (start_async is now an async def function)
         await service_publisher.start_async(connect_call)
-=======
-        service_publisher.start_async(connect_call)
->>>>>>> 2bfe6971
 
         port = service_publisher.chosen_port
         if port is None:
@@ -1510,7 +1491,6 @@
         common_name="Test Root CA S3 NoServerValidation"
     )
     server_cn = "localhost"
-<<<<<<< HEAD
     # Server cert (client won't validate it, but server needs one)
     server_cert_pem, server_key_pem = generate_signed_certificate(
         ca_cert_pem,
@@ -1733,8 +1713,6 @@
     )
     server_cn = "localhost"
     # Server cert (client won't validate it, but server needs one)
-=======
->>>>>>> 2bfe6971
     server_cert_pem, server_key_pem = generate_signed_certificate(
         ca_cert_pem,
         ca_key_pem,
@@ -1753,12 +1731,6 @@
     host, port, returned_server_cn = await secure_async_test_server_factory(
         server_key_pem=server_key_pem,
         server_cert_pem=server_cert_pem,
-<<<<<<< HEAD
-        # Server should always be given the CA that signed the client cert,
-        # if it's expected to potentially verify it.
-        # require_client_auth will determine if it's enforced.
-=======
->>>>>>> 2bfe6971
         client_ca_cert_pem=ca_cert_pem,
         require_client_auth=server_requires_client_auth,
         server_cn=server_cn,
@@ -1768,12 +1740,7 @@
     factory = ClientAuthGrpcChannelFactory(
         client_cert_pem=client_cert_pem,
         client_key_pem=client_key_pem,
-<<<<<<< HEAD
-        root_ca_cert_pem=None,  # Explicitly None: client does not validate server cert
-        # Reverting to server_cn for override, as None did not help and might be less standard.
-=======
         root_ca_cert_pem=None,
->>>>>>> 2bfe6971
         server_hostname_override=server_cn,
     )
 
@@ -1791,13 +1758,7 @@
         )
 
     finally:
-<<<<<<< HEAD
-        if (
-            channel_info and channel_info.channel
-        ):  # Should not be reached if assert above holds
-=======
         if channel_info and channel_info.channel:
->>>>>>> 2bfe6971
             await channel_info.channel.close()
 
 
