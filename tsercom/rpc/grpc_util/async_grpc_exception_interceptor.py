"""Provides an asynchronous gRPC server interceptor for centralized exception handling."""

from typing import Awaitable, Callable
import grpc
import grpc.aio  # Explicitly import grpc.aio

from tsercom.threading.thread_watcher import ThreadWatcher


class AsyncGrpcExceptionInterceptor(grpc.aio.ServerInterceptor):  # type: ignore
    """
    A gRPC interceptor that handles exceptions in async server methods and
    forwards them to a provided callback.

    NOTE: This class is _REALLY_ reaching into the internals of GRPC's
    experimental APIs, so it's possible that a future update will break it, but
    unlikely given how closely these methods already mirror the non-async
    versions. If that happens, this class may need to be reworked.
    """

    def __init__(self, watcher: ThreadWatcher):
        """Initializes the AsyncGrpcExceptionInterceptor.

        Args:
            watcher: A ThreadWatcher instance to report exceptions to.
        """
        self.__error_cb = watcher.on_exception_seen

        super().__init__()

    async def intercept_service(
        self,
        continuation: Callable[
            [grpc.HandlerCallDetails], Awaitable[grpc.RpcMethodHandler]
        ],
        handler_call_details: grpc.HandlerCallDetails,
    ) -> grpc.RpcMethodHandler:
        """
        Intercepts the RPC call, catching exceptions and invoking the callback.
        """

        handler: grpc.RpcMethodHandler = await continuation(
            handler_call_details
        )

        # If there's no handler, it means this RPC is not implemented.
        # Let gRPC handle it.
        if handler is None:
            return None

        if handler.unary_unary is not None:
            handler = handler._replace(
                unary_unary=self._wrap_unary_unary(
                    handler.unary_unary, handler_call_details
                )
            )
        if handler.unary_stream is not None:
            handler = handler._replace(
                unary_stream=self._wrap_unary_stream(
                    handler.unary_stream, handler_call_details
                )
            )
        if handler.stream_unary is not None:
            handler = handler._replace(
                stream_unary=self._wrap_stream_unary(
                    handler.stream_unary, handler_call_details
                )
            )
        if handler.stream_stream is not None:
            handler = handler._replace(
                stream_stream=self._wrap_stream_stream(
                    handler.stream_stream, handler_call_details
                )
            )

        return handler

    def _wrap_unary_unary(
        self,
        method: Callable[
            [object, grpc.aio.ServicerContext], Awaitable[object]
        ],
        method_name: grpc.HandlerCallDetails,
    ) -> Callable[[object, grpc.aio.ServicerContext], Awaitable[object]]:
        """Wraps a unary-unary RPC method to provide exception handling."""

        async def wrapper(
            request: object, context: grpc.aio.ServicerContext
        ) -> Awaitable[object]:
            try:
                return await method(request, context)  # type: ignore[return-value]
            except Exception as e:
                await self._handle_exception(e, method_name, context)
<<<<<<< HEAD
                raise  # Make it clear this path does not return normally
            except (
                Warning
            ) as e:  # PEP 8: E722 do not use bare 'except' -> but this is 'except Warning'
                await self._handle_exception(e, method_name, context)
                raise  # Make it clear this path does not return normally
=======
>>>>>>> 2bfe6971

        return wrapper

    def _wrap_unary_stream(
        self,
        method: Callable[
            [object, grpc.aio.ServicerContext],
            Awaitable[object],  # Actual handler might be an async generator
        ],
        method_name: grpc.HandlerCallDetails,
    ) -> Callable[
        [object, grpc.aio.ServicerContext], Awaitable[object]
    ]:  # Wrapper returns an Awaitable
        """Wraps a unary-stream RPC method to provide exception handling."""

        async def wrapper(request: object, context: grpc.aio.ServicerContext) -> Awaitable[object]:  # type: ignore
            try:
                # The original method for unary-stream is expected to be an async generator.
                # However, the type hint from grpc.RpcMethodHandler is Awaitable[object].
                # We iterate over it as if it's an async generator.
                async for response in method(request, context):  # type: ignore
                    yield response
            except Exception as e:
                await self._handle_exception(e, method_name, context)
<<<<<<< HEAD
                raise  # Make it clear this path does not return normally
            except Warning as e:  # PEP 8: E722 do not use bare 'except'
                await self._handle_exception(e, method_name, context)
                raise  # Make it clear this path does not return normally
=======
>>>>>>> 2bfe6971

        return wrapper

    def _wrap_stream_unary(
        self,
        method: Callable[
            [object, grpc.aio.ServicerContext],
            Awaitable[object],  # Actual handler takes an async iterator
        ],
        method_name: grpc.HandlerCallDetails,
    ) -> Callable[[object, grpc.aio.ServicerContext], Awaitable[object]]:
        """Wraps a stream-unary RPC method to provide exception handling."""

        async def wrapper(
            request_iterator: object, context: grpc.aio.ServicerContext
        ) -> Awaitable[object]:  # Removed type: ignore from line 140
            try:
                # The original method for stream-unary expects an async iterator.
                return await method(request_iterator, context)  # type: ignore[return-value]
            except Exception as e:
                await self._handle_exception(e, method_name, context)
<<<<<<< HEAD
                raise  # Make it clear this path does not return normally
            except Warning as e:  # PEP 8: E722 do not use bare 'except'
                await self._handle_exception(e, method_name, context)
                raise  # Make it clear this path does not return normally
=======
>>>>>>> 2bfe6971

        return wrapper

    def _wrap_stream_stream(
        self,
        method: Callable[
            [object, grpc.aio.ServicerContext],
            Awaitable[
                object
            ],  # Actual handler is an async gen taking async iter
        ],
        method_name: grpc.HandlerCallDetails,
    ) -> Callable[
        [object, grpc.aio.ServicerContext], Awaitable[object]
    ]:  # Wrapper returns an Awaitable
        """Wraps a stream-stream RPC method to provide exception handling."""

        async def wrapper(request_iterator: object, context: grpc.aio.ServicerContext) -> Awaitable[object]:  # type: ignore
            try:
                # The original method for stream-stream is an async generator
                # that takes an async iterator.
                async for response in method(request_iterator, context):  # type: ignore
                    yield response
            except Exception as e:
                await self._handle_exception(e, method_name, context)
<<<<<<< HEAD
                raise  # Make it clear this path does not return normally
            except Warning as e:  # PEP 8: E722 do not use bare 'except'
                await self._handle_exception(e, method_name, context)
                raise  # Make it clear this path does not return normally
=======
>>>>>>> 2bfe6971

        return wrapper

    async def _handle_exception(
        self, e: Exception, method_name: str, context: grpc.aio.ServicerContext
    ) -> None:
        """Handles exceptions raised by RPC methods."""
        if issubclass(type(e), StopAsyncIteration):
            raise e
        if isinstance(e, AssertionError):
            raise e

        self.__error_cb(e)
        await context.abort(grpc.StatusCode.UNKNOWN, f"Exception: {e}")<|MERGE_RESOLUTION|>--- conflicted
+++ resolved
@@ -91,15 +91,12 @@
                 return await method(request, context)  # type: ignore[return-value]
             except Exception as e:
                 await self._handle_exception(e, method_name, context)
-<<<<<<< HEAD
                 raise  # Make it clear this path does not return normally
             except (
                 Warning
             ) as e:  # PEP 8: E722 do not use bare 'except' -> but this is 'except Warning'
                 await self._handle_exception(e, method_name, context)
                 raise  # Make it clear this path does not return normally
-=======
->>>>>>> 2bfe6971
 
         return wrapper
 
@@ -124,13 +121,10 @@
                     yield response
             except Exception as e:
                 await self._handle_exception(e, method_name, context)
-<<<<<<< HEAD
                 raise  # Make it clear this path does not return normally
             except Warning as e:  # PEP 8: E722 do not use bare 'except'
                 await self._handle_exception(e, method_name, context)
                 raise  # Make it clear this path does not return normally
-=======
->>>>>>> 2bfe6971
 
         return wrapper
 
@@ -152,13 +146,10 @@
                 return await method(request_iterator, context)  # type: ignore[return-value]
             except Exception as e:
                 await self._handle_exception(e, method_name, context)
-<<<<<<< HEAD
                 raise  # Make it clear this path does not return normally
             except Warning as e:  # PEP 8: E722 do not use bare 'except'
                 await self._handle_exception(e, method_name, context)
                 raise  # Make it clear this path does not return normally
-=======
->>>>>>> 2bfe6971
 
         return wrapper
 
@@ -184,13 +175,10 @@
                     yield response
             except Exception as e:
                 await self._handle_exception(e, method_name, context)
-<<<<<<< HEAD
                 raise  # Make it clear this path does not return normally
             except Warning as e:  # PEP 8: E722 do not use bare 'except'
                 await self._handle_exception(e, method_name, context)
                 raise  # Make it clear this path does not return normally
-=======
->>>>>>> 2bfe6971
 
         return wrapper
 
