--- conflicted
+++ resolved
@@ -1,9 +1,5 @@
 """Provides simple gRPC server components for testing connections."""
-<<<<<<< HEAD
-import grpc # Added for type hinting
-=======
 import grpc
->>>>>>> f3d1b39e
 from tsercom.rpc.proto import TestConnectionCall, TestConnectionResponse
 
 
