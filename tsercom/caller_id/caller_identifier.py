--- conflicted
+++ resolved
@@ -54,22 +54,9 @@
             otherwise `None`.
         """
         parsed_id_str: Optional[str] = None
-<<<<<<< HEAD
         if isinstance(value, CallerId): # Check against the specific imported type
             parsed_id_str = value.id
-=======
 
-        # This check uses hasattr for compatibility with mocks and duck typing,
-        # falling back to isinstance for the actual imported CallerId type if available.
-        if hasattr(value, "id") and not isinstance(value, str):
-            # This relies on the try-except import of CallerId at the module level.
-            if 'tsercom.caller_id.proto.CallerId' in str(type(value)): # Check type by string name to avoid direct dependency if mock
-                 parsed_id_str = getattr(value, "id")
-            elif isinstance(value, CallerId) and hasattr(value, "id"): # Fallback for other cases or mocks
-                 parsed_id_str = getattr(value, "id")
-
-
->>>>>>> f3d1b39e
         elif isinstance(value, str):
             parsed_id_str = value
         # If it's not a string or the specific CallerId type, it's an invalid input for this parsing logic.
