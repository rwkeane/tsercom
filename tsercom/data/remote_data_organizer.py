"""Defines RemoteDataOrganizer for managing time-ordered data from a single remote source, including timeout logic."""

import logging  # Add logging import
from abc import ABC, abstractmethod
from concurrent.futures import ThreadPoolExecutor
import datetime
from functools import partial
import threading
from typing import Deque, Generic, List, Optional, TypeVar

from tsercom.caller_id.caller_identifier import CallerIdentifier
from tsercom.data.data_timeout_tracker import DataTimeoutTracker
from tsercom.data.exposed_data import ExposedData
from tsercom.data.remote_data_reader import RemoteDataReader
from tsercom.util.is_running_tracker import IsRunningTracker

TDataType = TypeVar("TDataType", bound=ExposedData)

logger = logging.getLogger(__name__)  # Initialize logger


class RemoteDataOrganizer(
    Generic[TDataType], RemoteDataReader[TDataType], DataTimeoutTracker.Tracked
):
    """Organizes and provides access to data received from a specific remote endpoint.

    This class is responsible for managing a time-ordered collection of data
    (of type `TDataType`) associated with a single `CallerIdentifier`.
    It ensures thread-safe access to this data, handles data input via the
    `RemoteDataReader` interface, and implements the `DataTimeoutTracker.Tracked`
    interface to facilitate data timeout logic. It can notify a `Client` when
    new data becomes available.
    """

    class Client(ABC):
        """Interface for clients that need to be notified by `RemoteDataOrganizer`."""

        @abstractmethod
        def _on_data_available(
            self, data_organizer: "RemoteDataOrganizer[TDataType]"
        ) -> None:
            """Callback invoked when new data is processed and available in the organizer.

            Args:
                data_organizer: The `RemoteDataOrganizer` instance that has new data.
            """
            pass

    def __init__(
        self,
        thread_pool: ThreadPoolExecutor,
        caller_id: CallerIdentifier,
<<<<<<< HEAD
        client: Optional[
            "RemoteDataOrganizer.Client"
        ] = None,  # Removed [TDataType]
=======
        client: Optional["RemoteDataOrganizer.Client"] = None,
>>>>>>> 019dadfb
    ) -> None:
        """Initializes a RemoteDataOrganizer.

        Args:
            thread_pool: A `ThreadPoolExecutor` used for submitting data
                         processing tasks asynchronously.
            caller_id: The `CallerIdentifier` for the remote endpoint whose
                       data this organizer will manage.
            client: An optional client implementing `RemoteDataOrganizer.Client`
                    to receive callbacks when new data is available.
        """
        self.__thread_pool: ThreadPoolExecutor = thread_pool
        self.__caller_id: CallerIdentifier = caller_id
<<<<<<< HEAD
        self.__client: Optional[RemoteDataOrganizer.Client] = (
            client  # Removed [TDataType]
        )
=======
        self.__client: Optional[RemoteDataOrganizer.Client] = client
>>>>>>> 019dadfb

        # Thread lock to protect access to __data and __last_access.
        self.__data_lock: threading.Lock = threading.Lock()

        # Deque to store received data, ordered by timestamp (most recent first).
        self.__data: Deque[TDataType] = Deque[TDataType]()

        # Timestamp of the most recent data item retrieved via get_new_data().
        self.__last_access: datetime.datetime = datetime.datetime.min

        self.__is_running: IsRunningTracker = IsRunningTracker()

        super().__init__()

    @property
    def caller_id(self) -> CallerIdentifier:
        """Gets the `CallerIdentifier` associated with this data organizer.

        Returns:
            The `CallerIdentifier` instance.
        """
        return self.__caller_id

    def start(self) -> None:
        """Starts this data organizer, allowing it to process incoming data.

        Raises:
            RuntimeError: If the organizer is already running (typically by `IsRunningTracker.start()`).
        """
        self.__is_running.start()

    def stop(self) -> None:
        """Stops this data organizer from processing new data.

        Once stopped, no new data will be added, and data timeout mechanisms
        (if part of a `DataTimeoutTracker`) might cease or behave differently
        based on the tracker's implementation.

        Raises:
            RuntimeError: If the organizer is not running or has already been stopped (typically by `IsRunningTracker.stop()`).
        """
        self.__is_running.stop()

    def has_new_data(self) -> bool:
        """Checks if new data has been received since the last call to `get_new_data`.

        "New data" is defined as data items with a timestamp more recent than
        the timestamp of the last item retrieved by `get_new_data`.

        Returns:
            True if new data is available, False otherwise.
        """
        with self.__data_lock:
            if not self.__data:
                return False

            most_recent_timestamp = self.__data[0].timestamp
            last_access_timestamp = self.__last_access
            result = most_recent_timestamp > last_access_timestamp

            return result

    def get_new_data(self) -> List[TDataType]:
        """Retrieves all data items received since the last call to this method.

        Updates the internal "last access" timestamp to the timestamp of the
        most recent item retrieved in this call.

        Returns:
            A list of new `TDataType` items, ordered from most recent to oldest.
            Returns an empty list if no new data is available.
        """
        with self.__data_lock:
            results: List[TDataType] = []
            if not self.__data:
                return results

            for item_idx, item in enumerate(self.__data):
                if item.timestamp > self.__last_access:
                    results.append(item)
                else:
                    break

            if results:
                new_last_access = results[0].timestamp
                self.__last_access = new_last_access

            return results

    def get_most_recent_data(self) -> Optional[TDataType]:
        """Returns the most recently received data item, regardless of last access time.

        Returns:
            The most recent `TDataType` item, or `None` if no data has been received.
        """
        with self.__data_lock:
            if not self.__data:
                return None
            # The leftmost item in the deque is the most recent.
            return self.__data[0]

    def get_data_for_timestamp(
        self, timestamp: datetime.datetime
    ) -> Optional[TDataType]:
        """Returns the most recent data item received at or before the given timestamp.

        Args:
            timestamp: The specific `datetime` to find data for.

        Returns:
            The `TDataType` item whose timestamp is the latest at or before the
            specified `timestamp`, or `None` if no such data exists (e.g., all
            data is newer, or no data at all).
        """
        with self.__data_lock:
            if not self.__data:
                return None

            # If the requested timestamp is older than the oldest data we have,
            # then no data at or before that timestamp exists.
            if timestamp < self.__data[-1].timestamp:
                return None

            for item in self.__data:
                if (
                    item.timestamp <= timestamp
                ):  # Found the most recent item at or before the timestamp
                    return item
        # Should not be reached if timestamp >= __data[-1].timestamp and __data is not empty,
        # but as a fallback or if logic changes, return None.
        return None

    def _on_data_ready(self, new_data: TDataType) -> None:
        """Handles an incoming data item.

        Validates the data, ensures it matches the organizer's `caller_id`,
        and submits it for asynchronous processing via `__on_data_ready_impl`.

        Args:
            new_data: The new data item to process.

        Raises:
            TypeError: If `new_data` is not an instance of `ExposedData`.
            AssertionError: If `new_data.caller_id` does not match this
                            organizer's `caller_id`.
        """
        if not isinstance(new_data, ExposedData):
            raise TypeError(
                f"Expected new_data to be an instance of ExposedData, but got {type(new_data).__name__}."
            )

        # Ensure the data belongs to this organizer.
        assert (
            new_data.caller_id == self.caller_id
        ), f"Data's caller_id '{new_data.caller_id}' does not match organizer's '{self.caller_id}'"
        self.__thread_pool.submit(self.__on_data_ready_impl, new_data)

    def __on_data_ready_impl(self, new_data: TDataType) -> None:
        """Internal implementation to process and store new data.

        This method is executed by the thread pool. It adds the new data to the
        internal deque in chronological order (most recent first) and notifies
        the client if data was inserted or updated.

        Args:
            new_data: The `TDataType` item to process.
        """
        # Do not process data if the organizer is not running.
        if not self.__is_running.get():
            return

        data_inserted_or_updated = False
        with self.__data_lock:
            if not self.__data:  # No data yet, just append.
                self.__data.append(new_data)
                data_inserted_or_updated = True
            else:
                current_most_recent_time = self.__data[0].timestamp
                new_data_time = new_data.timestamp

                if new_data_time < current_most_recent_time:
                    logger.debug(
                        f"CallerID {self.caller_id}: Discarding out-of-order older data "
                        f"(ts: {new_data_time}, newest_is: {current_most_recent_time})."
                    )
                    # DESIGN NOTE: This implementation handles new data as follows:
                    # - If the deque is empty, the new data is added.
                    # - If the new data's timestamp is older than the current newest data,
                    #   it is currently discarded (see log message). For a more robust history
                    #   that includes all out-of-order data, one might insert it in sorted order.
                    # - If timestamps match, the existing newest item is updated.
                    # - If the new data is strictly newer, it's added to the front.
                    # The current approach prioritizes simplicity and focuses on the latest state
                    # or strictly sequential data.
                    # To implement full sorted insertion for a complete history:
                    #   # idx = 0
                    #   # while idx < len(self.__data) and new_data_time < self.__data[idx].timestamp:
                    #   #     idx += 1
                    #   # self.__data.insert(idx, new_data)
                    #   # data_inserted_or_updated = True
                    pass
                elif new_data_time == current_most_recent_time:
                    # Data with the same timestamp as the newest; update the newest.
                    self.__data[0] = new_data
                    data_inserted_or_updated = True
                else:  # new_data_time > current_most_recent_time
                    # New data is the absolute newest; add to the front.
                    self.__data.appendleft(new_data)
                    data_inserted_or_updated = True

        if data_inserted_or_updated and self.__client is not None:
            self.__client._on_data_available(self)

    def _on_triggered(self, timeout_seconds: int) -> None:
        """Callback from `DataTimeoutTracker` when a timeout period elapses.

        Submits the `__timeout_old_data` method to the thread pool to remove
        stale data. This is part of the `DataTimeoutTracker.Tracked` interface.

        Args:
            timeout_seconds: The duration of the timeout that triggered this callback.
        """
        self.__thread_pool.submit(
            partial(self.__timeout_old_data, timeout_seconds)
        )

    def __timeout_old_data(self, timeout_seconds: int) -> None:
        """Removes data older than the specified timeout period.

        This method is executed by the thread pool. It calculates the oldest
        allowed timestamp and removes all data items from the end of the deque
        (oldest items) that are older than this threshold.

        Args:
            timeout_seconds: The timeout duration in seconds. Data older than
                             `now - timeout_seconds` will be removed.
        """
        # Do not timeout data if the organizer is not running.
        if not self.__is_running.get():
            return

        current_time = datetime.datetime.now()
        timeout_delta = datetime.timedelta(seconds=timeout_seconds)
        oldest_allowed_timestamp = current_time - timeout_delta

        with self.__data_lock:
            while (
                self.__data
                and self.__data[-1].timestamp < oldest_allowed_timestamp
            ):
                self.__data.pop()<|MERGE_RESOLUTION|>--- conflicted
+++ resolved
@@ -50,13 +50,7 @@
         self,
         thread_pool: ThreadPoolExecutor,
         caller_id: CallerIdentifier,
-<<<<<<< HEAD
-        client: Optional[
-            "RemoteDataOrganizer.Client"
-        ] = None,  # Removed [TDataType]
-=======
         client: Optional["RemoteDataOrganizer.Client"] = None,
->>>>>>> 019dadfb
     ) -> None:
         """Initializes a RemoteDataOrganizer.
 
@@ -70,13 +64,7 @@
         """
         self.__thread_pool: ThreadPoolExecutor = thread_pool
         self.__caller_id: CallerIdentifier = caller_id
-<<<<<<< HEAD
-        self.__client: Optional[RemoteDataOrganizer.Client] = (
-            client  # Removed [TDataType]
-        )
-=======
         self.__client: Optional[RemoteDataOrganizer.Client] = client
->>>>>>> 019dadfb
 
         # Thread lock to protect access to __data and __last_access.
         self.__data_lock: threading.Lock = threading.Lock()
