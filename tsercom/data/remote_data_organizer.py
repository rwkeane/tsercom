--- conflicted
+++ resolved
@@ -133,13 +133,10 @@
         return None
 
     def _on_data_ready(self, new_data: TDataType) -> None:
-<<<<<<< HEAD
         # Validate the data.
         if not issubclass(type(new_data), ExposedData):
             raise TypeError(f"Expected new_data to be a subclass of ExposedData, but got {type(new_data).__name__}.")
-=======
-        assert issubclass(type(new_data), ExposedData), type(new_data)
->>>>>>> 937da850
+
         assert new_data.caller_id == self.caller_id, (
             new_data.caller_id,
             self.caller_id,
