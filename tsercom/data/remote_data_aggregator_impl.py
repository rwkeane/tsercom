from concurrent.futures import ThreadPoolExecutor
import datetime
import threading
from typing import Dict, Generic, List, Optional, TypeVar, overload

from tsercom.caller_id.caller_identifier import CallerIdentifier
from tsercom.data.data_timeout_tracker import DataTimeoutTracker
from tsercom.data.exposed_data import ExposedData
from tsercom.data.remote_data_aggregator import RemoteDataAggregator
from tsercom.data.remote_data_organizer import RemoteDataOrganizer
from tsercom.data.remote_data_reader import RemoteDataReader

TDataType = TypeVar("TDataType", bound=ExposedData)


class RemoteDataAggregatorImpl(
    Generic[TDataType],
    RemoteDataAggregator[TDataType],
    RemoteDataOrganizer.Client,
    RemoteDataReader[TDataType],
):
    """
    Main implementation of the RemoteDataAggregator. This instance is separate
    from the interface to limit what is shown to a user of the class.
    """

    @overload
    def __init__(
        self,
        thread_pool: ThreadPoolExecutor,
        client: Optional[RemoteDataAggregator.Client] = None,
    ): ...

    @overload
    def __init__(
        self,
        thread_pool: ThreadPoolExecutor,
        client: Optional[RemoteDataAggregator.Client] = None,
        *,
        tracker: DataTimeoutTracker,
    ): ...

    @overload
    def __init__(
        self,
        thread_pool: ThreadPoolExecutor,
        client: Optional[RemoteDataAggregator.Client] = None,
        *,
        timeout: int,
    ): ...

    def __init__(
        self,
        thread_pool: ThreadPoolExecutor,
        client: Optional[RemoteDataAggregator.Client] = None,
        *,
        tracker: Optional[DataTimeoutTracker] = None,
        timeout: Optional[int] = None,
    ):
        assert not timeout or not tracker
        if tracker is None and timeout is not None:
            tracker = DataTimeoutTracker(timeout)
            tracker.start()

        self.__thread_pool = thread_pool
        self.__client = client
        self.__tracker = tracker

<<<<<<< HEAD
        # TODO: Can this be a CallerIdMap?
        # Not a straightforward replacement with the current CallerIdMap API (as of 2024-03-15).
        # CallerIdMap is optimized for find_instance (get-or-create) and for_all_items (iterate values).
        # It lacks direct get(id), contains(id), or general items()/values() iteration
        # that would allow raising KeyError for missing IDs or constructing result dicts with keys easily,
        # which are patterns used in this class. Modifying CallerIdMap or using workarounds
        # would be needed. The current Dict + Lock is more flexible for these specific access patterns.
=======
>>>>>>> 937da850
        self.__organizers: Dict[
            CallerIdentifier, RemoteDataOrganizer[TDataType]
        ] = {}
        self.__lock = threading.Lock()

    # The add_data method was added for debugging and is not part of the original class structure.
    # It is being removed as per the cleanup task.
    # def add_data(self, instance: TDataType):
    #     data_value = "Unknown"
    #     if hasattr(instance, 'data'): 
    #         if hasattr(instance.data, 'value'): 
    #             data_value = instance.data.value
    #         else:
    #             data_value = str(instance.data)
    #     else: 
    #         if hasattr(instance, 'value'): 
    #             data_value = instance.value
    #         else:
    #             data_value = str(instance)
    #     # print(f"DEBUG: [RemoteDataAggregatorImpl.add_data] Instance: {data_value}")
    #     self._on_data_ready(instance)


    def stop(self, id: Optional[CallerIdentifier] = None) -> None:
        with self.__lock:
            if id is not None:
                if id not in self.__organizers:
                    raise KeyError(f"Caller ID '{id}' not found in active organizers during stop.")
                self.__organizers[id].stop()
                return

            for key, val in self.__organizers.items():
                val.stop()

    def has_new_data(  # type: ignore
        self, id: Optional[CallerIdentifier] = None
    ) -> Dict[CallerIdentifier, bool] | bool:
        with self.__lock:
            if id is not None:
                if id not in self.__organizers:
<<<<<<< HEAD
                    # Depending on desired behavior, could return False or raise error.
                    # Raising error for consistency with other methods.
                    raise KeyError(f"Caller ID '{id}' not found in active organizers for has_new_data.")
=======
                    return False
>>>>>>> 937da850
                return self.__organizers[id].has_new_data()

            results = {}
            for key, val in self.__organizers.items():
                results[key] = val.has_new_data()
            return results

    def get_new_data(  # type: ignore
        self, id: Optional[CallerIdentifier] = None
    ) -> Dict[CallerIdentifier, List[TDataType]] | List[TDataType]:
        with self.__lock:
            if id is not None:
                if id not in self.__organizers:
<<<<<<< HEAD
                    raise KeyError(f"Caller ID '{id}' not found in active organizers for get_new_data.")
=======
                    return []
>>>>>>> 937da850
                return self.__organizers[id].get_new_data()

            results = {}
            for key, val in self.__organizers.items():
                results[key] = val.get_new_data()
            return results

    def get_most_recent_data(  # type: ignore
        self, id: Optional[CallerIdentifier] = None
    ) -> Dict[CallerIdentifier, TDataType | None] | TDataType | None:
        with self.__lock:
            if id is not None:
                if id not in self.__organizers:
<<<<<<< HEAD
                    raise KeyError(f"Caller ID '{id}' not found in active organizers for get_most_recent_data.")
=======
                    return None 
>>>>>>> 937da850
                return self.__organizers[id].get_most_recent_data()

            results = {}
            for key, val in self.__organizers.items():
                results[key] = val.get_most_recent_data()
            return results

    def get_data_for_timestamp(  # type: ignore
        self,
        id: CallerIdentifier, 
        timestamp: datetime.datetime,
    ) -> TDataType | None: 
        with self.__lock:
<<<<<<< HEAD
            if id is not None: # This 'id' is the first parameter of the method, not the loop variable
                if id not in self.__organizers:
                    raise KeyError(f"Caller ID '{id}' not found in active organizers for get_data_for_timestamp.")
                return self.__organizers[id].get_data_for_timestamp(timestamp) # timestamp is the second parameter

            results = {}
            for key, val in self.__organizers.items():
                results[key] = val.get_data_for_timestamp(id, timestamp)
            return results
=======
            if id not in self.__organizers:
                return None 
            return self.__organizers[id].get_data_for_timestamp(timestamp)
>>>>>>> 937da850

    def _on_data_available(  # type: ignore
        self, data_organizer: "RemoteDataOrganizer[TDataType]"
    ) -> None:
        if self.__client is not None:
            self.__client._on_data_available(self, data_organizer.caller_id)

    def _on_data_ready(self, new_data: TDataType) -> None:
        if not issubclass(type(new_data), ExposedData):
            raise TypeError(f"Expected new_data to be a subclass of ExposedData, but got {type(new_data).__name__}.")

        data_organizer: RemoteDataOrganizer[TDataType] 
        with self.__lock:
            if new_data.caller_id not in self.__organizers: 
                data_organizer = RemoteDataOrganizer(
                    self.__thread_pool, new_data.caller_id, self
                )
                if self.__tracker is not None:
                    self.__tracker.register(data_organizer)
                data_organizer.start()
                self.__organizers[new_data.caller_id] = data_organizer
                # Inform client for new endpoint after lock is released if necessary,
                # or ensure client call is lock-safe if called here.
                # For now, keeping informational client call outside critical lock section if possible
                # by using a flag and calling after. If _on_new_endpoint_began_transmitting needs
                # some state protected by this lock, it must be called here or self.__lock re-entered.
                # Current structure has it after this block but it's not conditional on 'found' anymore.
                # Let's assume it's okay to call it after the lock or it handles its own locking.
                # Re-evaluating the 'found' flag logic:
                is_new_organizer = True
            else:
                data_organizer = self.__organizers[new_data.caller_id]
                is_new_organizer = False
        
        data_organizer._on_data_ready(new_data) 

        if is_new_organizer and self.__client is not None: 
            self.__client._on_new_endpoint_began_transmitting(
                self, data_organizer.caller_id 
            )<|MERGE_RESOLUTION|>--- conflicted
+++ resolved
@@ -65,8 +65,7 @@
         self.__thread_pool = thread_pool
         self.__client = client
         self.__tracker = tracker
-
-<<<<<<< HEAD
+        
         # TODO: Can this be a CallerIdMap?
         # Not a straightforward replacement with the current CallerIdMap API (as of 2024-03-15).
         # CallerIdMap is optimized for find_instance (get-or-create) and for_all_items (iterate values).
@@ -74,8 +73,6 @@
         # that would allow raising KeyError for missing IDs or constructing result dicts with keys easily,
         # which are patterns used in this class. Modifying CallerIdMap or using workarounds
         # would be needed. The current Dict + Lock is more flexible for these specific access patterns.
-=======
->>>>>>> 937da850
         self.__organizers: Dict[
             CallerIdentifier, RemoteDataOrganizer[TDataType]
         ] = {}
@@ -116,13 +113,9 @@
         with self.__lock:
             if id is not None:
                 if id not in self.__organizers:
-<<<<<<< HEAD
                     # Depending on desired behavior, could return False or raise error.
                     # Raising error for consistency with other methods.
                     raise KeyError(f"Caller ID '{id}' not found in active organizers for has_new_data.")
-=======
-                    return False
->>>>>>> 937da850
                 return self.__organizers[id].has_new_data()
 
             results = {}
@@ -136,11 +129,7 @@
         with self.__lock:
             if id is not None:
                 if id not in self.__organizers:
-<<<<<<< HEAD
                     raise KeyError(f"Caller ID '{id}' not found in active organizers for get_new_data.")
-=======
-                    return []
->>>>>>> 937da850
                 return self.__organizers[id].get_new_data()
 
             results = {}
@@ -154,11 +143,7 @@
         with self.__lock:
             if id is not None:
                 if id not in self.__organizers:
-<<<<<<< HEAD
                     raise KeyError(f"Caller ID '{id}' not found in active organizers for get_most_recent_data.")
-=======
-                    return None 
->>>>>>> 937da850
                 return self.__organizers[id].get_most_recent_data()
 
             results = {}
@@ -172,7 +157,6 @@
         timestamp: datetime.datetime,
     ) -> TDataType | None: 
         with self.__lock:
-<<<<<<< HEAD
             if id is not None: # This 'id' is the first parameter of the method, not the loop variable
                 if id not in self.__organizers:
                     raise KeyError(f"Caller ID '{id}' not found in active organizers for get_data_for_timestamp.")
@@ -182,11 +166,6 @@
             for key, val in self.__organizers.items():
                 results[key] = val.get_data_for_timestamp(id, timestamp)
             return results
-=======
-            if id not in self.__organizers:
-                return None 
-            return self.__organizers[id].get_data_for_timestamp(timestamp)
->>>>>>> 937da850
 
     def _on_data_available(  # type: ignore
         self, data_organizer: "RemoteDataOrganizer[TDataType]"
