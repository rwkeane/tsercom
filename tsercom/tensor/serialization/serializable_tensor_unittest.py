"""Unit tests for the SerializableTensorChunk class."""

import pytest
import torch
import numpy as np
import datetime
from typing import Tuple, List, Any
import lz4.frame

from tsercom.tensor.serialization.serializable_tensor import (
    SerializableTensorChunk,
)
from tsercom.timesync.common.synchronized_timestamp import (
    SynchronizedTimestamp,
)
from tsercom.tensor.proto import TensorChunk


def assert_tensors_equal(
    t1: torch.Tensor, t2: torch.Tensor, check_device: bool = True
) -> None:
    """Asserts equality between an original tensor (t1) and a parsed tensor (t2).

    The parsed tensor (t2) is expected to be 1D, as this is the output format
    of `SerializableTensorChunk.try_parse`. The original tensor (t1) will be
    flattened for comparison.
    """
    assert t2.ndim == 1, f"Parsed tensor t2 should be 1D, but has shape {t2.shape}"
    t1_flat = t1.flatten().contiguous()

    assert (
        t1_flat.shape == t2.shape
    ), f"Shape mismatch: {t1_flat.shape} (original flat) vs {t2.shape} (parsed)"
    assert (
        t1_flat.dtype == t2.dtype
    ), f"Dtype mismatch: {t1_flat.dtype} (original) vs {t2.dtype} (parsed)"

    # Device check is optional as parsed tensor is always on CPU initially.
    if check_device:
        assert (
            t1_flat.device == t2.device
        ), f"Device mismatch: {t1_flat.device} vs {t2.device}"

    # For content comparison, ensure both tensors are on CPU.
    t1_cmp = t1_flat.cpu()
    t2_cmp = t2.cpu()

    if t1_cmp.dtype == torch.bool:
        assert torch.all(t1_cmp == t2_cmp).item(), "Boolean tensor content mismatch"
    else:
        assert torch.equal(t1_cmp, t2_cmp), "Tensor content mismatch"


torch_dtypes_to_test = [
    torch.float32,
    torch.float64,
    torch.int32,
    torch.int64,
    torch.bool,
    torch.float16,
    torch.int8,
    torch.int16,
    torch.uint8,
]
dense_shapes_to_test: List[Tuple[int, ...]] = [
    tuple(),
    (0,),
    (5,),
    (2, 0, 3),
    (3, 4),
    (2, 3, 4),
]

MOCK_DATETIME_VAL = datetime.datetime.fromtimestamp(
    12345.6789, tz=datetime.timezone.utc
)
# mock_sync_timestamp is used across tests for consistent timestamp data.
mock_sync_timestamp = SynchronizedTimestamp(MOCK_DATETIME_VAL)


@pytest.mark.parametrize("dtype", torch_dtypes_to_test)
@pytest.mark.parametrize("shape", dense_shapes_to_test)
def test_tensor_chunk_serialization_deserialization(
    dtype: torch.dtype, shape: Tuple[int, ...], mocker: Any
) -> None:
    """Verifies tensor data, timestamp, and starting_index are preserved
    through a serialize-deserialize cycle for various dtypes and shapes.
    """
    if dtype == torch.bool:
        if not shape:
            original_tensor = torch.tensor(
                bool(np.random.choice([True, False])), dtype=torch.bool
            )
        elif 0 in shape:
            original_tensor = torch.empty(shape, dtype=torch.bool)
        else:
            original_tensor = torch.from_numpy(
                np.random.choice([True, False], size=shape)
            ).to(dtype=torch.bool)
    elif dtype.is_floating_point:
        original_tensor = torch.randn(shape, dtype=dtype)
    else:
        min_val, max_val = -100, 100
        if dtype == torch.int8:
            min_val, max_val = -128, 127
        elif dtype == torch.uint8:
            min_val, max_val = 0, 255
        elif dtype == torch.int16:
            min_val, max_val = -32768, 32767
        original_tensor = torch.randint(min_val, max_val, shape, dtype=dtype)

    starting_index_val = 42
    serializable_chunk = SerializableTensorChunk(
        original_tensor, mock_sync_timestamp, starting_index_val
    )
    grpc_msg = serializable_chunk.to_grpc_type()

    assert isinstance(grpc_msg, TensorChunk)
    assert grpc_msg.starting_index == starting_index_val

    expected_num_elements = original_tensor.numel()
    expected_byte_size = 0
    if expected_num_elements > 0:
        if dtype == torch.bool:
            # NumPy's representation of a bool array item is 1 byte.
            expected_byte_size = expected_num_elements * np.dtype(bool).itemsize
        else:
            expected_byte_size = expected_num_elements * original_tensor.element_size()
    assert len(grpc_msg.data_bytes) == expected_byte_size

    parsed_chunk = SerializableTensorChunk.try_parse(
        grpc_msg, dtype=original_tensor.dtype
    )

    assert parsed_chunk is not None
    assert parsed_chunk.tensor.device.type == "cpu"  # try_parse constructs on CPU.
    assert_tensors_equal(original_tensor, parsed_chunk.tensor, check_device=False)
    assert parsed_chunk.timestamp.as_datetime() == mock_sync_timestamp.as_datetime()
    assert parsed_chunk.starting_index == starting_index_val


cuda_available = torch.cuda.is_available()


@pytest.mark.skipif(not cuda_available, reason="CUDA not available")
@pytest.mark.parametrize(
    "source_device_str, target_device_str_after_parse",
    [("cpu", "cuda:0"), ("cuda:0", "cuda:0"), ("cuda:0", "cpu")],
)
def test_gpu_tensor_chunk_serialization_and_device_move(
    source_device_str: str, target_device_str_after_parse: str, mocker: Any
) -> None:
    """Tests serialization from various devices and ensures the parsed tensor (on CPU)
    can be correctly moved to a target device.
    """
    dtype = torch.float32
    shape = (3, 4)
    original_tensor_cpu = torch.randn(shape, dtype=dtype)

    source_device = torch.device(source_device_str)
    target_device_after_parse = torch.device(target_device_str_after_parse)

    original_tensor_on_source = original_tensor_cpu.to(source_device)

    starting_index_val = 0
    serializable_chunk = SerializableTensorChunk(
        original_tensor_on_source, mock_sync_timestamp, starting_index_val
    )
    grpc_msg = serializable_chunk.to_grpc_type()

    parsed_chunk = SerializableTensorChunk.try_parse(
        grpc_msg, dtype=original_tensor_on_source.dtype
    )

    assert parsed_chunk is not None
    assert parsed_chunk.tensor.device.type == "cpu"

    assert_tensors_equal(original_tensor_cpu, parsed_chunk.tensor, check_device=False)

    parsed_tensor_on_target = parsed_chunk.tensor.to(target_device_after_parse)
    assert parsed_tensor_on_target.device == target_device_after_parse

    assert_tensors_equal(
        original_tensor_cpu.to(target_device_after_parse),
        parsed_tensor_on_target,
        check_device=True,
    )

    assert parsed_chunk.timestamp.as_datetime() == mock_sync_timestamp.as_datetime()
    assert parsed_chunk.starting_index == starting_index_val


def test_try_parse_none_or_default_tensor_chunk(mocker: Any) -> None:
    """Tests try_parse behavior with None input or a default (empty) TensorChunk message."""
    test_dtype = torch.float32

    assert SerializableTensorChunk.try_parse(None, dtype=test_dtype) is None

    default_grpc_chunk = TensorChunk()

    # Test case: Timestamp parsing fails.
    mocker.patch.object(SynchronizedTimestamp, "try_parse", return_value=None)
    assert (
        SerializableTensorChunk.try_parse(default_grpc_chunk, dtype=test_dtype) is None
    )
    mocker.stopall()

    # Test case: Timestamp parsing succeeds, but data_bytes is empty (default).
    mock_ts_obj = SynchronizedTimestamp(datetime.datetime.now(datetime.timezone.utc))
    mocker.patch.object(SynchronizedTimestamp, "try_parse", return_value=mock_ts_obj)

    parsed_chunk_from_default = SerializableTensorChunk.try_parse(
        default_grpc_chunk, dtype=test_dtype
    )
    assert parsed_chunk_from_default is not None
    assert parsed_chunk_from_default.tensor.shape == (0,)
    assert parsed_chunk_from_default.tensor.dtype == test_dtype
    assert parsed_chunk_from_default.starting_index == 0
    assert parsed_chunk_from_default.timestamp == mock_ts_obj
    mocker.stopall()


def test_serialization_of_empty_tensor_data() -> None:
    """Ensures that serializing a tensor with zero elements results in empty data_bytes
    and that it can be correctly parsed back.
    """
    empty_tensor = torch.empty((5, 0, 3), dtype=torch.float32)
    serializable_chunk = SerializableTensorChunk(empty_tensor, mock_sync_timestamp, 0)
    grpc_msg = serializable_chunk.to_grpc_type()

    assert len(grpc_msg.data_bytes) == 0

    parsed_chunk = SerializableTensorChunk.try_parse(grpc_msg, dtype=empty_tensor.dtype)
    assert parsed_chunk is not None
    assert parsed_chunk.tensor.numel() == 0
    assert parsed_chunk.tensor.shape == (0,)
    assert_tensors_equal(empty_tensor, parsed_chunk.tensor, check_device=False)


def test_try_parse_unsupported_dtype(mocker: Any) -> None:
    """Tests that try_parse returns None and logs an error when an unsupported
    torch.dtype (not in the internal numpy conversion map) is provided.
    """
    mock_ts_obj = SynchronizedTimestamp(datetime.datetime.now(datetime.timezone.utc))
    mocker.patch.object(SynchronizedTimestamp, "try_parse", return_value=mock_ts_obj)

    chunk_msg = TensorChunk()
    chunk_msg.timestamp.CopyFrom(mock_sync_timestamp.to_grpc_type())
    chunk_msg.starting_index = 0
    chunk_msg.data_bytes = b"\x00\x00\x00\x00"

    # torch.complex32 is assumed not in SerializableTensorChunk's explicit dtype map.
    unsupported_dtype = torch.complex32

    mock_log_error = mocker.patch("logging.error")
    result = SerializableTensorChunk.try_parse(chunk_msg, dtype=unsupported_dtype)
    assert result is None

    mock_log_error.assert_called_once()
    call_args = mock_log_error.call_args[0]
    assert "Failed to reconstruct tensor from bytes" in call_args[0]
    assert isinstance(
        call_args[2], ValueError
    )  # Corrected to check the exception instance
    assert f"Unsupported torch.dtype for numpy conversion: {unsupported_dtype}" in str(
        call_args[2]
    )  # Corrected to check the exception instance


def test_try_parse_malformed_data_bytes_length(mocker: Any) -> None:
    """Tests that try_parse returns None and logs an error if data_bytes length
    is incompatible with the specified dtype's item size (e.g., not a multiple).
    """
    mock_ts_obj = SynchronizedTimestamp(datetime.datetime.now(datetime.timezone.utc))
    mocker.patch.object(SynchronizedTimestamp, "try_parse", return_value=mock_ts_obj)
    mock_log_error = mocker.patch("logging.error")

    chunk_msg = TensorChunk()
    chunk_msg.timestamp.CopyFrom(mock_sync_timestamp.to_grpc_type())
    chunk_msg.starting_index = 0

    test_dtype = torch.float32
    # 7 bytes is not a multiple of 4 (itemsize of float32).
    chunk_msg.data_bytes = b"\x00\x00\x00\x00\x00\x00\x00"

    result = SerializableTensorChunk.try_parse(chunk_msg, dtype=test_dtype)
    assert result is None

    mock_log_error.assert_called_once()
    call_args = mock_log_error.call_args[0]
    assert "Failed to reconstruct tensor from bytes" in call_args[0]
    assert isinstance(
        call_args[2], ValueError
    )  # Corrected to check the exception instance
    assert (
        "buffer size must be a multiple of element size"
        in str(call_args[2]).lower()  # Corrected to check the exception instance
    )


<<<<<<< HEAD
@pytest.mark.skipif(not torch.cuda.is_available(), reason="requires cuda")
def test_serializable_tensor_chunk_try_parse_device_param(mocker: Any) -> None:
    """Tests the `device` parameter of `SerializableTensorChunk.try_parse`
    for direct deserialization to CPU or GPU.
    """
    original_dtype = torch.float32
    original_shape = (2, 3)
    cuda_device_str = "cuda:0"
    cpu_device_str = "cpu"

    tensor_gpu_initial = torch.randn(original_shape, dtype=original_dtype).to(
        cuda_device_str
    )
    serializable_chunk_gpu = SerializableTensorChunk(
        tensor_gpu_initial, mock_sync_timestamp, 0
    )
    grpc_msg_gpu = serializable_chunk_gpu.to_grpc_type()
    parsed_chunk_to_gpu = SerializableTensorChunk.try_parse(
        grpc_msg_gpu, dtype=original_dtype, device=cuda_device_str
    )
    assert parsed_chunk_to_gpu is not None
    assert parsed_chunk_to_gpu.tensor.device.type == "cuda"
    assert str(parsed_chunk_to_gpu.tensor.device) == cuda_device_str
    assert_tensors_equal(
        tensor_gpu_initial, parsed_chunk_to_gpu.tensor, check_device=True
    )
    assert (
        parsed_chunk_to_gpu.timestamp.as_datetime() == mock_sync_timestamp.as_datetime()
    )
    assert parsed_chunk_to_gpu.starting_index == 0

    parsed_chunk_to_cpu_from_gpu = SerializableTensorChunk.try_parse(
        grpc_msg_gpu, dtype=original_dtype, device=cpu_device_str
    )
    assert parsed_chunk_to_cpu_from_gpu is not None
    assert parsed_chunk_to_cpu_from_gpu.tensor.device.type == "cpu"
    # assert_tensors_equal expects the first tensor (original) to match the device of the second if check_device=True
    # So, we compare against the CPU version of the original tensor.
    assert_tensors_equal(
        tensor_gpu_initial.to(cpu_device_str),
        parsed_chunk_to_cpu_from_gpu.tensor,
        check_device=True,
    )
    assert (
        parsed_chunk_to_cpu_from_gpu.timestamp.as_datetime()
        == mock_sync_timestamp.as_datetime()
    )
    assert parsed_chunk_to_cpu_from_gpu.starting_index == 0

    tensor_cpu_initial = torch.randn(original_shape, dtype=original_dtype).to(
        cpu_device_str
    )
    serializable_chunk_cpu = SerializableTensorChunk(
        tensor_cpu_initial, mock_sync_timestamp, 0
    )
    grpc_msg_cpu = serializable_chunk_cpu.to_grpc_type()
    parsed_chunk_to_gpu_from_cpu = SerializableTensorChunk.try_parse(
        grpc_msg_cpu, dtype=original_dtype, device=cuda_device_str
    )
    assert parsed_chunk_to_gpu_from_cpu is not None
    assert parsed_chunk_to_gpu_from_cpu.tensor.device.type == "cuda"
    assert str(parsed_chunk_to_gpu_from_cpu.tensor.device) == cuda_device_str
    # Compare against the GPU version of the original CPU tensor.
    assert_tensors_equal(
        tensor_cpu_initial.to(cuda_device_str),
        parsed_chunk_to_gpu_from_cpu.tensor,
        check_device=True,
    )
    assert (
        parsed_chunk_to_gpu_from_cpu.timestamp.as_datetime()
        == mock_sync_timestamp.as_datetime()
    )
    assert parsed_chunk_to_gpu_from_cpu.starting_index == 0
=======
@pytest.mark.parametrize("dtype", torch_dtypes_to_test)
def test_tensor_chunk_serialization_no_compression(
    dtype: torch.dtype, mocker: Any
) -> None:
    shape = (10, 20)
    if dtype == torch.bool:
        original_tensor = torch.randint(0, 2, shape, dtype=dtype).bool()
    elif dtype.is_floating_point:
        original_tensor = torch.randn(shape, dtype=dtype)
    else:
        info = torch.iinfo(dtype)
        original_tensor = torch.randint(info.min, info.max, shape, dtype=dtype)

    starting_index_val = 101
    serializable_chunk = SerializableTensorChunk(
        original_tensor,
        mock_sync_timestamp,
        starting_index_val,
        compression=TensorChunk.CompressionType.NONE,
    )
    grpc_msg = serializable_chunk.to_grpc_type()

    assert isinstance(grpc_msg, TensorChunk)
    assert grpc_msg.starting_index == starting_index_val
    assert grpc_msg.compression == TensorChunk.CompressionType.NONE

    expected_byte_size = original_tensor.numel() * (
        np.dtype(bool).itemsize
        if dtype == torch.bool
        else original_tensor.element_size()
    )
    if original_tensor.numel() == 0:
        expected_byte_size = 0
    assert len(grpc_msg.data_bytes) == expected_byte_size

    parsed_chunk = SerializableTensorChunk.try_parse(
        grpc_msg, dtype=original_tensor.dtype
    )

    assert parsed_chunk is not None
    assert_tensors_equal(original_tensor, parsed_chunk.tensor, check_device=False)
    assert parsed_chunk.timestamp.as_datetime() == mock_sync_timestamp.as_datetime()
    assert parsed_chunk.starting_index == starting_index_val


@pytest.mark.parametrize("dtype", torch_dtypes_to_test)
def test_tensor_chunk_serialization_lz4_compression(
    dtype: torch.dtype, mocker: Any
) -> None:
    shape = (100, 50)
    if dtype == torch.bool:
        original_tensor = torch.zeros(shape, dtype=dtype).bool()
        original_tensor[::2, ::2] = True
    elif dtype.is_floating_point:
        x = torch.arange(shape[1], dtype=dtype)
        y = torch.sin(x / 10.0)
        original_tensor = y.repeat(shape[0], 1)
    else:
        info = torch.iinfo(dtype)
        val_range = min(50, info.max // 2) if info.max is not None else 50
        original_tensor = torch.randint(0, val_range, shape, dtype=dtype)

    if original_tensor.numel() < 100:  # Ensure tensor is reasonably large
        shape_large = (50, 50)
        if dtype == torch.bool:
            original_tensor = torch.randint(0, 2, shape_large, dtype=dtype).bool()
        elif dtype.is_floating_point:
            original_tensor = torch.rand(
                shape_large, dtype=dtype
            )  # Plain rand for simplicity
        else:
            original_tensor = torch.randint(0, 50, shape_large, dtype=dtype)

    starting_index_val = 202
    serializable_chunk = SerializableTensorChunk(
        original_tensor,
        mock_sync_timestamp,
        starting_index_val,
        compression=TensorChunk.CompressionType.LZ4,
    )
    grpc_msg = serializable_chunk.to_grpc_type()

    assert isinstance(grpc_msg, TensorChunk)
    assert grpc_msg.starting_index == starting_index_val
    assert grpc_msg.compression == TensorChunk.CompressionType.LZ4

    original_byte_size = original_tensor.numel() * (
        np.dtype(bool).itemsize
        if dtype == torch.bool
        else original_tensor.element_size()
    )
    if original_tensor.numel() == 0:
        original_byte_size = 0

    if original_tensor.numel() > 0:
        # For random data, LZ4 might not always compress well, or might add slight overhead.
        # Allow for a small overhead (e.g., 50 bytes) for incompressible data.
        assert (
            len(grpc_msg.data_bytes) < original_byte_size + 50
        ), f"LZ4 size {len(grpc_msg.data_bytes)} vs orig {original_byte_size} (tolerance 50 bytes)"
    elif original_tensor.numel() == 0:
        assert (
            len(grpc_msg.data_bytes) == 0
        ), "Compressed empty tensor should be 0 bytes"

    parsed_chunk = SerializableTensorChunk.try_parse(
        grpc_msg, dtype=original_tensor.dtype
    )

    assert parsed_chunk is not None
    # Ensure tensors are on CPU for comparison via assert_tensors_equal
    parsed_tensor_for_check = parsed_chunk.tensor.cpu()
    original_tensor_for_check = original_tensor.cpu()

    assert_tensors_equal(
        original_tensor_for_check, parsed_tensor_for_check, check_device=False
    )
    assert parsed_chunk.timestamp.as_datetime() == mock_sync_timestamp.as_datetime()
    assert parsed_chunk.starting_index == starting_index_val
>>>>>>> f0a235d4
<|MERGE_RESOLUTION|>--- conflicted
+++ resolved
@@ -297,8 +297,7 @@
         in str(call_args[2]).lower()  # Corrected to check the exception instance
     )
 
-
-<<<<<<< HEAD
+    
 @pytest.mark.skipif(not torch.cuda.is_available(), reason="requires cuda")
 def test_serializable_tensor_chunk_try_parse_device_param(mocker: Any) -> None:
     """Tests the `device` parameter of `SerializableTensorChunk.try_parse`
@@ -372,7 +371,8 @@
         == mock_sync_timestamp.as_datetime()
     )
     assert parsed_chunk_to_gpu_from_cpu.starting_index == 0
-=======
+
+    
 @pytest.mark.parametrize("dtype", torch_dtypes_to_test)
 def test_tensor_chunk_serialization_no_compression(
     dtype: torch.dtype, mocker: Any
@@ -417,7 +417,7 @@
     assert parsed_chunk.timestamp.as_datetime() == mock_sync_timestamp.as_datetime()
     assert parsed_chunk.starting_index == starting_index_val
 
-
+    
 @pytest.mark.parametrize("dtype", torch_dtypes_to_test)
 def test_tensor_chunk_serialization_lz4_compression(
     dtype: torch.dtype, mocker: Any
@@ -491,5 +491,4 @@
         original_tensor_for_check, parsed_tensor_for_check, check_device=False
     )
     assert parsed_chunk.timestamp.as_datetime() == mock_sync_timestamp.as_datetime()
-    assert parsed_chunk.starting_index == starting_index_val
->>>>>>> f0a235d4
+    assert parsed_chunk.starting_index == starting_index_val