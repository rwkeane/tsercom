--- conflicted
+++ resolved
@@ -1,8 +1,4 @@
-<<<<<<< HEAD
-from typing import TypeVar
-=======
 from typing import Iterator, List, Optional, Type, TypeVar
->>>>>>> 5bb656b8
 
 import torch
 
@@ -26,10 +22,10 @@
 
     def __init__(
         self,
-        shape: list[int],
+        shape: List[int],
         dtype: str,
         fill_value: float,
-        initial_state: SerializableTensorUpdate | None = None,
+        initial_state: Optional[SerializableTensorUpdate] = None,
     ):
         """
         Initializes the tensor configuration.
@@ -38,19 +34,8 @@
             shape: The full shape of the tensor (e.g., [10, 20]).
             dtype: The data type of the tensor as a string (e.g., "float32", "int64").
             fill_value: The default value to fill the tensor with upon creation.
-            initial_state: An optional SerializableTensorUpdate with initial
-                           data chunks.
+            initial_state: An optional SerializableTensorUpdate with initial data chunks.
         """
-<<<<<<< HEAD
-        self._shape: list[int] = shape
-        self._dtype_str: str = dtype
-        self._fill_value: float = fill_value
-        self._initial_state: SerializableTensorUpdate | None = initial_state
-
-    @property
-    def shape(self) -> list[int]:
-        return self._shape
-=======
         self.__shape: List[int] = shape
         self.__dtype_str: str = dtype
         self.__fill_value: float = fill_value
@@ -59,7 +44,6 @@
     @property
     def shape(self) -> List[int]:
         return self.__shape
->>>>>>> 5bb656b8
 
     @property
     def dtype_str(self) -> str:
@@ -70,16 +54,6 @@
         return self.__fill_value
 
     @property
-<<<<<<< HEAD
-    def initial_state(self) -> SerializableTensorUpdate | None:
-        return self._initial_state
-
-    def to_grpc_type(self) -> TensorInitializer:
-        """Converts this object to its gRPC protobuf representation."""
-        grpc_initial_state: TensorUpdate | None = None  # Changed type hint
-        if self._initial_state is not None:
-            grpc_initial_state = self._initial_state.to_grpc_type()
-=======
     def initial_state(self) -> Optional[SerializableTensorUpdate]:
         return self.__initial_state
 
@@ -88,7 +62,6 @@
         grpc_initial_state: Optional[TensorUpdate] = None  # Changed type hint
         if self.__initial_state is not None:
             grpc_initial_state = self.__initial_state.to_grpc_type()
->>>>>>> 5bb656b8
 
         return TensorInitializer(  # Changed constructor
             shape=self.__shape,
@@ -99,9 +72,8 @@
 
     @classmethod
     def try_parse(
-        cls: type[STI],
-        grpc_msg: TensorInitializer,  # Changed type hint
-    ) -> STI | None:
+        cls: Type[STI], grpc_msg: TensorInitializer  # Changed type hint
+    ) -> Optional[STI]:
         """
         Attempts to parse a TensorInitializer protobuf message.
 
@@ -112,10 +84,8 @@
         Returns:
             An instance of SerializableTensorInitializer if successful.
             Returns None if:
-            - The `dtype` string is unknown/unsupported and `initial_state`
-              contains chunks.
-            - Parsing of `initial_state` (when present and containing chunks)
-              fails.
+            - The `dtype` string is unknown/unsupported and `initial_state` contains chunks.
+            - Parsing of `initial_state` (when present and containing chunks) fails.
         """
         if not grpc_msg:
             return None
