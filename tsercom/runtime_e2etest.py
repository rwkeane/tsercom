--- conflicted
+++ resolved
@@ -86,22 +86,12 @@
 class FakeEvent: pass
 
 class FakeRuntime(Runtime):
-<<<<<<< HEAD
     def __init__(self, thread_watcher: ThreadWatcher, data_handler: RuntimeDataHandler, grpc_channel_factory: GrpcChannelFactory, test_id: CallerIdentifier, runtime_config: RuntimeConfig):
-=======
-    def __init__(
-        self,
-        thread_watcher: ThreadWatcher,
-        data_handler: RuntimeDataHandler[FakeData, FakeEvent],
-        grpc_channel_factory: GrpcChannelFactory,
-        test_id: CallerIdentifier,
-    ):
->>>>>>> 2bfe6971
+
         self.__thread_watcher = thread_watcher
         self.__data_handler = data_handler
         self.__grpc_channel_factory = grpc_channel_factory
         self.__test_id = test_id
-<<<<<<< HEAD
         self.__runtime_config = runtime_config
         self.__responder: Optional[EndpointDataProcessor] = None
         self._data_sent = False
@@ -145,41 +135,6 @@
             await self.__service_publisher.stop()
             logging.info(f"FakeRuntime server ({id(self)}) for test_id {self.__test_id} GrpcServicePublisher stopped.")
         if self.__responder is not None: await self.__responder.process_data(FakeData(stopped), stop_timestamp)
-=======
-        self.__responder: EndpointDataProcessor[FakeData] | None = None
-        self._data_sent = False
-
-        super().__init__()
-
-    def __repr__(self) -> str:
-        return f"<FakeRuntime instance at {id(self)}>"
-
-    async def start_async(self) -> None:
-        current_task = None
-        try:
-            current_task = asyncio.current_task()
-        except RuntimeError:
-            pass
-
-        await asyncio.sleep(0.01)
-
-        self.__responder = self.__data_handler.register_caller(
-            self.__test_id, "0.0.0.0", 443
-        )
-
-        if not self._data_sent:
-            fresh_data_value = "FRESH_SIMPLE_DATA_V2"
-            fresh_data_object = FakeData(fresh_data_value)
-            fresh_timestamp = datetime.datetime.now()
-
-            await self.__responder.process_data(
-                fresh_data_object, fresh_timestamp
-            )
-            self._data_sent = True
-
-    async def stop(self, exception) -> None:
-        assert self.__responder is not None
-        await self.__responder.process_data(FakeData(stopped), stop_timestamp)
 
 
 class FakeRuntimeInitializer(RuntimeInitializer[FakeData, FakeEvent]):
@@ -198,7 +153,6 @@
         return FakeRuntime(
             thread_watcher, data_handler, grpc_channel_factory, self._test_id
         )
->>>>>>> 2bfe6971
 
 class FakeRuntimeInitializer(RuntimeInitializer):
     def __init__(self, test_id: CallerIdentifier, service_type: str ="Client", grpc_channel_factory_config: Optional[GrpcChannelFactoryConfig] = None, server_tls_key_path: Optional[str] = None, server_tls_cert_path: Optional[str] = None, server_tls_client_ca_path: Optional[str] = None):
@@ -208,12 +162,6 @@
         return FakeRuntime(thread_watcher,data_handler,grpc_channel_factory,self._test_id,runtime_config=self)
 
 class ErrorThrowingRuntime(Runtime):
-<<<<<<< HEAD
-    def __init__(self,thread_watcher: ThreadWatcher,data_handler: RuntimeDataHandler,grpc_channel_factory: GrpcChannelFactory,error_message:str="TestError",error_type:type[BaseException]=RuntimeError):
-        super().__init__(); self.error_message=error_message; self.error_type=error_type; self._thread_watcher=thread_watcher; self._data_handler=data_handler; self._grpc_channel_factory=grpc_channel_factory
-    async def start_async(self) -> None: raise self.error_type(self.error_message)
-    async def stop(self, exception: Optional[Exception] = None) -> None: pass
-=======
     def __init__(
         self,
         thread_watcher: ThreadWatcher,
@@ -235,8 +183,6 @@
     async def stop(self, exception) -> None:
         pass
 
->>>>>>> 2bfe6971
-
 class ErrorThrowingRuntimeInitializer(RuntimeInitializer):
     def __init__(self,error_message:str="TestError",error_type:type[BaseException]=RuntimeError,service_type:str="Client",grpc_channel_factory_config:Optional[GrpcChannelFactoryConfig]=None):
         super().__init__(service_type=service_type,grpc_channel_factory_config=grpc_channel_factory_config); self.error_message=error_message; self.error_type=error_type
@@ -255,7 +201,6 @@
     current_loop = asyncio.get_event_loop_policy().get_event_loop()
     set_tsercom_event_loop(current_loop, replace_policy=True)
     yield
-<<<<<<< HEAD
     tasks_to_await = []
     loop_after_test = asyncio.get_event_loop_policy().get_event_loop()
     current_fixture_task = asyncio.current_task(loop_after_test) if hasattr(asyncio, 'current_task') else None
@@ -263,31 +208,6 @@
         if task is not current_fixture_task and not task.done(): task.cancel(); tasks_to_await.append(task)
     if tasks_to_await: await asyncio.gather(*tasks_to_await, return_exceptions=True)
     clear_tsercom_event_loop(try_stop_loop=False)
-
-def __check_initialization(init_call: Callable[[RuntimeManager], None]) -> None:
-    runtime_manager = RuntimeManager(is_testing=True); runtime_handle_for_cleanup: Optional[Any] = None
-    try:
-        current_test_id = CallerIdentifier.random()
-        initializer = FakeRuntimeInitializer(test_id=current_test_id,service_type="Server", grpc_channel_factory_config=GrpcChannelFactoryConfig(factory_type="insecure"), server_tls_key_path=None,server_tls_cert_path=None,server_tls_client_ca_path=None)
-        runtime_future: Future[Any] = runtime_manager.register_runtime_initializer(initializer)
-        init_call(runtime_manager)
-        runtime_handle = runtime_future.result(); runtime_handle_for_cleanup = runtime_handle
-        data_aggregator: Any = runtime_handle.data_aggregator
-        runtime_handle.start()
-        waited_time = 0.0; max_wait_time = 5.0; poll_interval = 0.1; data_arrived = False
-        while waited_time < max_wait_time:
-            if data_aggregator.has_new_data(current_test_id): data_arrived = True; break
-            time.sleep(poll_interval); waited_time += poll_interval
-        assert data_arrived, f"Data did not arrive for {current_test_id}"
-        values: List[AnnotatedInstance[FakeData]] = data_aggregator.get_new_data(current_test_id)
-        assert len(values) == 1 and isinstance(values[0].data, FakeData) and values[0].data.value == "FRESH_SIMPLE_DATA_V2"
-        runtime_handle.stop(); time.sleep(0.5)
-        values = data_aggregator.get_new_data(current_test_id)
-        assert len(values) == 1 and isinstance(values[0].data, FakeData) and values[0].data.value == stopped
-    finally:
-        if runtime_handle_for_cleanup: runtime_handle_for_cleanup.stop()
-=======
-    clear_tsercom_event_loop()
 
 
 def __check_initialization(init_call: Callable[[RuntimeManager], None]):
@@ -374,7 +294,6 @@
                 runtime_handle_for_cleanup.stop()
             except Exception as e_stop:
                 pass
->>>>>>> 2bfe6971
         runtime_manager.shutdown()
 
 def test_out_of_process_init() -> None: __check_initialization(RuntimeManager.start_out_of_process)
@@ -384,38 +303,6 @@
         loop = asyncio.new_event_loop(); asyncio.set_event_loop(loop); fut.set_result(loop)
         try: loop.run_forever()
         finally:
-<<<<<<< HEAD
-            all_tasks = asyncio.all_tasks(loop)
-            if all_tasks:
-                for task in all_tasks:
-                    if not task.done(): task.cancel()
-                loop.run_until_complete(asyncio.gather(*all_tasks, return_exceptions=True))
-
-            if not loop.is_closed(): loop.call_soon_threadsafe(loop.stop)
-            loop.close()
-    event_thread = Thread(target=_thread_loop_runner, args=(loop_future,), daemon=True); event_thread.start()
-    worker_event_loop: asyncio.AbstractEventLoop = loop_future.result(timeout=5)
-    try:
-        __check_initialization(partial(RuntimeManager.start_in_process,runtime_event_loop=worker_event_loop,))
-    finally:
-        logging.info("test_in_process_init: FINALLY - Sleeping for 0.5s before stopping worker_event_loop.")
-        time.sleep(0.5)
-        if worker_event_loop.is_running(): worker_event_loop.call_soon_threadsafe(worker_event_loop.stop)
-        event_thread.join(timeout=5)
-
-def test_out_of_process_error_check_for_exception() -> None:
-    runtime_manager = RuntimeManager(is_testing=True); error_msg = "RemoteFailureOops"
-    initializer = ErrorThrowingRuntimeInitializer(error_message=error_msg, error_type=ValueError, service_type="Server", grpc_channel_factory_config=GrpcChannelFactoryConfig(factory_type="insecure"))
-    handle_future: Future[Any] = runtime_manager.register_runtime_initializer(initializer)
-    runtime_manager.start_out_of_process()
-    runtime_handle: Optional[Any]=None
-    try:
-        runtime_handle = handle_future.result(timeout=5); runtime_handle.start()
-        time.sleep(1.5);
-        with pytest.raises(ValueError, match=error_msg): runtime_manager.check_for_exception()
-    finally:
-        runtime_manager.shutdown()
-=======
             if not loop.is_closed():
                 loop.call_soon_threadsafe(loop.stop)
             loop.close()
@@ -446,6 +333,7 @@
             error_message=error_msg,
             error_type=ValueError,
             service_type="Server",
+            grpc_channel_factory_config=GrpcChannelFactoryConfig(factory_type="insecure"))
         )
     )
     runtime_manager.start_out_of_process()
@@ -461,8 +349,6 @@
 
     with pytest.raises(ValueError, match=error_msg):
         runtime_manager.check_for_exception()
-
->>>>>>> 2bfe6971
 
 def test_out_of_process_error_run_until_exception() -> None:
     runtime_manager = RuntimeManager(is_testing=True); error_msg = "RemoteRunUntilFailure"
@@ -485,18 +371,13 @@
             for task_to_cancel in all_tasks:
                  if not task_to_cancel.done(): task_to_cancel.cancel()
             if all_tasks:
-<<<<<<< HEAD
-                loop.run_until_complete(asyncio.gather(*all_tasks, return_exceptions=True))
-            if not loop.is_closed():
-                if loop.is_running(): loop.call_soon_threadsafe(loop.stop)
-=======
                 for task in all_tasks:
                     task.cancel()
+                loop.run_until_complete(asyncio.gather(*all_tasks, return_exceptions=True))
 
             if not loop.is_closed():
                 if loop.is_running():
                     loop.call_soon_threadsafe(loop.stop)
->>>>>>> 2bfe6971
             loop.close()
     event_thread = Thread(target=_thread_loop_runner, args=(loop_future,), daemon=True); event_thread.start()
     worker_event_loop: asyncio.AbstractEventLoop = loop_future.result(timeout=5)
@@ -514,17 +395,6 @@
         event_thread.join(timeout=5)
         runtime_manager.shutdown()
 
-<<<<<<< HEAD
-def test_out_of_process_initializer_create_error() -> None:
-    runtime_manager = RuntimeManager(is_testing=True); error_msg = "CreateOops"
-    initializer = FaultyCreateRuntimeInitializer(error_message=error_msg, error_type=TypeError, service_type="Client", grpc_channel_factory_config=GrpcChannelFactoryConfig(factory_type="insecure"))
-    runtime_manager.register_runtime_initializer(initializer)
-    runtime_manager.start_out_of_process(); time.sleep(1.0)
-    try:
-        with pytest.raises(TypeError, match=error_msg): runtime_manager.check_for_exception()
-    finally:
-        runtime_manager.shutdown()
-=======
     event_thread = Thread(
         target=_thread_loop_runner, args=(loop_future,), daemon=True
     )
@@ -549,7 +419,15 @@
         worker_event_loop.call_soon_threadsafe(worker_event_loop.stop)
     event_thread.join(timeout=1)
 
->>>>>>> 2bfe6971
+def test_out_of_process_initializer_create_error() -> None:
+    runtime_manager = RuntimeManager(is_testing=True); error_msg = "CreateOops"
+    initializer = FaultyCreateRuntimeInitializer(error_message=error_msg, error_type=TypeError, service_type="Client", grpc_channel_factory_config=GrpcChannelFactoryConfig(factory_type="insecure"))
+    runtime_manager.register_runtime_initializer(initializer)
+    runtime_manager.start_out_of_process(); time.sleep(1.0)
+    try:
+        with pytest.raises(TypeError, match=error_msg): runtime_manager.check_for_exception()
+    finally:
+        runtime_manager.shutdown()
 
 @pytest.mark.asyncio
 async def test_e2e_server_auth_secure_connection() -> None:
