import asyncio
from collections.abc import Coroutine
from functools import partial
import threading
from typing import Any, AsyncIterator, TypeVar

from tsercom.threading.aio.aio_utils import (
    get_running_loop_or_none,
    is_running_on_event_loop,
    run_on_event_loop,
)
from tsercom.threading.atomic import Atomic

TReturnType = TypeVar("TReturnType")


class IsRunningTracker(Atomic[bool]):
    """
    This class provides a state-tracker to track whether the using object is
    running or stopped (the initial state), and utilities to work with this
    state.

    NOTE: Only the set(), start(), and stop() methods of this class are thread
    safe. The remaining methods, once called from a given asyncio event loop,
    may only be called from that loop in future.
    """

    def __init__(self) -> None:
        """
        Initializes an IsRunningTracker instance.

        Sets the initial state to stopped and prepares asyncio events for
        managing running and stopped states, along with a lock for event loop
        synchronization.
        """
<<<<<<< HEAD
        # For tracking the current state.
=======
>>>>>>> f3d1b39e
        self.__running_barrier = asyncio.Event()
        self.__stopped_barrier = asyncio.Event()

        # For keeping the event loop with which this instance is associated in
        # sync.
        self.__event_loop_lock = threading.Lock()
        self.__event_loop: asyncio.AbstractEventLoop | None = None

        super().__init__(False)

    @property
    def is_running(self) -> bool:
        """
        Returns whether or not this instance is currently running.
        """
        return self.get()

    def start(self) -> None:
        """
        Sets this instance to running at the next available opportunity. May be
        called from any thread.
        """
        return self.set(True)

    def stop(self) -> None:
        """
        Sets this instance to stopped at the next available opportunity. May be
        called from any thread.
        """
        return self.set(False)

    def set(self, value: bool) -> None:
        """
        Sets the state of this instance be running when |value| is True and
        stopped when |value| is False at the next available opportunity. May be
        called from any thread.
        """
        super().set(value)

        with self.__event_loop_lock:
            if self.__event_loop is None:
                return

        # Block to ensure the state internally matches the stored value.
        task = run_on_event_loop(
            partial(self.__set_impl, value), self.__event_loop
        )

        # To clear the event loop and similar.
        def clear(x: Any) -> None:
            with self.__event_loop_lock:
                self.__running_barrier = asyncio.Event()
                self.__stopped_barrier = asyncio.Event()

                self.__event_loop = None

        task.add_done_callback(clear)

        # If already on the event loop to which the task gets posted,
        # calling .result() triggers deadlock.
        if not is_running_on_event_loop(self.__event_loop):
            # This call can block, and it's important that it does so to
            # ensure that the internal state (the asyncio.Event objects)
            # are updated before any other code relying on this state can run.
            # For example, if start() is called, we need to ensure that
            # a subsequent call to wait_until_started() will actually see
            # the running_barrier event as set.
            task.result()

    async def wait_until_started(self) -> None:
        """
        Waits until the event loop has been started before continuing. May only
        be called from a single asyncio loop, along with the other asyncio
        functions of this object.
        """
        if self.get():
            return

        await self.__ensure_event_loop_initialized()
        assert is_running_on_event_loop(self.__event_loop)

        await self.__running_barrier.wait()

    async def wait_until_stopped(self) -> None:
        """
        Waits until the event loop has been stopped before continuing. May only
        be called from a single asyncio loop, along with the other asyncio
        functions of this object.
        """
        if not self.get():
            return

        await self.__ensure_event_loop_initialized()
        assert is_running_on_event_loop(self.__event_loop)

        await self.__stopped_barrier.wait()

    async def task_or_stopped(
        self, call: Coroutine[Any, Any, TReturnType]
    ) -> TReturnType | None:
        """
        Runs |call| until completion, or until the current instance changes to
        False. May only be called from a single asyncio loop, along with the
        other asyncio functions of this object. Returns the result of |call| on
        completion, and None if this instance is stopped prior to then.
        """
        # Wrap the task in asyncio.shield() to ensure that no task using a lock
        # gets cancelled while holding the lock, resulting in a deadlock. This
        # isn't ideal and might lead to issues later, but for now its the best
        # solution I can come up with.
        call_task = asyncio.shield(asyncio.create_task(call))

        # This SHOULD get around the issue where |call_task| gets dropped
        # resulting in an error.
        if not self.get():
            # If the tracker is already stopped, cancel the shielded task
            # immediately and return None.
            call_task.cancel()
            return None

        await self.__ensure_event_loop_initialized()
        assert is_running_on_event_loop(self.__event_loop)

        # The main logic involves waiting for one of two events:
        # 1. The passed coroutine `call` (wrapped in `call_task`) completes.
        # 2. The tracker is stopped (signaled by `__stopped_barrier`).
        #
        # `asyncio.shield(call_task)` is used to prevent the `call_task`
        # from being cancelled directly if `task_or_stopped` itself is
        # cancelled. This is important if `call` acquires resources (like locks)
        # that must be released. If `call_task` were cancelled while holding a
        # lock, it could lead to a deadlock. Shielding ensures that `call_task`
        # runs to completion unless explicitly cancelled by this method's logic.
        #
        # `stop_check_task` waits for the `__stopped_barrier` event, which is
        # set when the tracker's state changes to `False` (stopped).

<<<<<<< HEAD
        # Wait for either |call| to finish or for this instance to stop running.
=======
>>>>>>> f3d1b39e
        stop_check_task = asyncio.create_task(self.__stopped_barrier.wait())
        # The type checker has difficulty with asyncio.wait()'s dynamic return type.
        # We know `done` will contain tasks of type asyncio.Task[TReturnType] or asyncio.Task[None]
        # and `pending` will contain the other tasks.
        done, pending = await asyncio.wait(
            [call_task, stop_check_task], return_when=asyncio.FIRST_COMPLETED
        )

        # Once `asyncio.wait` returns, one of the tasks has completed.
        # We need to cancel any pending tasks to clean up resources.
        # For example, if `call_task` completed, `stop_check_task` is cancelled.
        # If `stop_check_task` completed (tracker stopped), `call_task` is cancelled.
        # Note: If `call_task` is cancelled here, and it was shielded, the cancellation
        # does not propagate to the shielded task itself if `task_or_stopped`'s caller
        # didn't cancel `task_or_stopped`. However, if `stop_check_task` completes,
        # we want to stop the execution of `call`, so we explicitly cancel `call_task`.
        # If `call_task` was already finished, `cancel()` is a no-op.
        for task in pending:
            task.cancel()
<<<<<<< HEAD

        # Return the result if |call| completed, and None otherwise.
        for task in pending:
            task.cancel()
=======
>>>>>>> f3d1b39e

        if call_task in done:
            return call_task.result()

        return None

    async def create_stoppable_iterator(
        self, iterator: AsyncIterator[TReturnType]
    ) -> AsyncIterator[TReturnType]:
        """
        Creates an iterator that can be used to ensure that iteration stops when
        this instance stops running.

        Returns an AsyncIterator such that for each item retrieved from the
        iterator, it is either anext(|iterator|) or None if this instance stops
        running.

        Args:
            iterator: The asynchronous iterator to wrap.

        Returns:
            An asynchronous iterator that stops when this tracker is stopped.
        """
        await self.__ensure_event_loop_initialized()
        assert is_running_on_event_loop(self.__event_loop)

        return IsRunningTracker.__IteratorWrapper(iterator, self)

    async def __set_impl(self, value: bool) -> None:
        """
        Internal implementation to set the running state using asyncio events.
        This method MUST be called from the event loop associated with this
        tracker.

        Args:
            value: True to set the state to running, False for stopped.
        """
        if value:
            self.__running_barrier.set()
            self.__stopped_barrier.clear()
        else:
            self.__stopped_barrier.set()
            self.__running_barrier.clear()

    async def __ensure_event_loop_initialized(self) -> None:
        """
        Ensures that the event loop for this tracker is initialized.

        If the event loop is not yet set, it captures the currently running
        event loop. This method is critical for synchronizing the tracker's
        asyncio events with the correct event loop. It uses a thread lock
        to prevent race conditions when accessing `self.__event_loop`.
        It then calls `__set_impl` to ensure the asyncio event states
        are consistent with the current `self.get()` value.
        """
        if self.__event_loop is not None:
            return

        with self.__event_loop_lock:
            # Check again inside the lock to handle potential race conditions.
            if self.__event_loop is not None:
                return

            self.__event_loop = get_running_loop_or_none()
            assert self.__event_loop is not None, "Must be called from within a running event loop or have an event loop set."
<<<<<<< HEAD
            # Get the current state to initialize the events correctly.
=======
>>>>>>> f3d1b39e
            value = self.get()
        # Initialize the asyncio event states based on the current value.
        await self.__set_impl(value)

    class __IteratorWrapper(AsyncIterator[TReturnType]):
        def __init__(
            self,
            iterator: AsyncIterator[TReturnType],
            tracker: "IsRunningTracker",
        ):
            """
            Initializes the __IteratorWrapper.

            Args:
                iterator: The asynchronous iterator to wrap.
                tracker: The IsRunningTracker instance to monitor for stop events.
            """
            self.__iterator = iterator
            self.__tracker = tracker

        def __aiter__(self) -> "IsRunningTracker.__IteratorWrapper[TReturnType]":
            """
            Returns the iterator itself.

            Returns:
                The instance of __IteratorWrapper.
            """
            return self

        async def __anext__(self) -> TReturnType:
            """
            Retrieves the next item from the wrapped iterator.

            If the IsRunningTracker instance is stopped, this method
            raises StopAsyncIteration.

            Returns:
                The next item from the iterator.

            Raises:
                StopAsyncIteration: If the tracker is stopped or the underlying
                                   iterator is exhausted.
            """
            # The `anext()` built-in is tricky to type correctly with MyPy,
            # especially when dealing with generic AsyncIterators.
            # We are confident `anext(self.__iterator)` returns a Coroutine.
            next_item_coro = anext(self.__iterator)

            result = await self.__tracker.task_or_stopped(next_item_coro)

            if result is None or not self.__tracker.get():
                # If task_or_stopped returned None (meaning the tracker stopped)
                # or if the tracker is no longer running, stop iteration.
                raise StopAsyncIteration()

            return result<|MERGE_RESOLUTION|>--- conflicted
+++ resolved
@@ -33,10 +33,6 @@
         managing running and stopped states, along with a lock for event loop
         synchronization.
         """
-<<<<<<< HEAD
-        # For tracking the current state.
-=======
->>>>>>> f3d1b39e
         self.__running_barrier = asyncio.Event()
         self.__stopped_barrier = asyncio.Event()
 
@@ -174,10 +170,6 @@
         # `stop_check_task` waits for the `__stopped_barrier` event, which is
         # set when the tracker's state changes to `False` (stopped).
 
-<<<<<<< HEAD
-        # Wait for either |call| to finish or for this instance to stop running.
-=======
->>>>>>> f3d1b39e
         stop_check_task = asyncio.create_task(self.__stopped_barrier.wait())
         # The type checker has difficulty with asyncio.wait()'s dynamic return type.
         # We know `done` will contain tasks of type asyncio.Task[TReturnType] or asyncio.Task[None]
@@ -197,13 +189,6 @@
         # If `call_task` was already finished, `cancel()` is a no-op.
         for task in pending:
             task.cancel()
-<<<<<<< HEAD
-
-        # Return the result if |call| completed, and None otherwise.
-        for task in pending:
-            task.cancel()
-=======
->>>>>>> f3d1b39e
 
         if call_task in done:
             return call_task.result()
@@ -269,10 +254,6 @@
 
             self.__event_loop = get_running_loop_or_none()
             assert self.__event_loop is not None, "Must be called from within a running event loop or have an event loop set."
-<<<<<<< HEAD
-            # Get the current state to initialize the events correctly.
-=======
->>>>>>> f3d1b39e
             value = self.get()
         # Initialize the asyncio event states based on the current value.
         await self.__set_impl(value)
